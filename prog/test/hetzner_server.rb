# frozen_string_literal: true

require_relative "../../lib/util"

class Prog::Test::HetznerServer < Prog::Test::Base
  semaphore :destroy

  def self.assemble(vm_host_id: nil)
    frame = if vm_host_id
      vm_host = VmHost[vm_host_id]
      {
        vm_host_id: vm_host.id, server_id: vm_host.hetzner_host.server_identifier,
        hostname: vm_host.sshable.host, destroy: false
      }
    else
      {
        server_id: Config.ci_hetzner_sacrificial_server_id, destroy: true
      }
    end

    if frame[:server_id].nil? || frame[:server_id].empty?
      fail "CI_HETZNER_SACRIFICIAL_SERVER_ID must be a nonempty string"
    end

    Strand.create_with_id(
      prog: "Test::HetznerServer",
      label: "start",
      stack: [frame]
    )
  end

  label def start
    hop_wait_setup_host if frame["vm_host_id"]
    hop_fetch_hostname
  end

  label def fetch_hostname
    update_stack({"hostname" => hetzner_api.get_main_ip4})

    hop_add_ssh_key
  end

  label def add_ssh_key
    keypair = SshKey.generate
    hetzner_api.add_key("ubicloud_ci_key_#{strand.ubid}", keypair.public_key)
    update_stack({"hetzner_ssh_keypair" => Base64.encode64(keypair.keypair)})

    hop_reset
  end

  label def reset
    hetzner_api.reset(frame["server_id"], hetzner_ssh_key: hetzner_ssh_keypair.public_key)

    hop_wait_reset
  end

  label def wait_reset
    begin
      Util.rootish_ssh(frame["hostname"], "root", [hetzner_ssh_keypair.private_key], "echo 1")
    rescue
      nap 15
    end

    hop_setup_host
  end

  label def setup_host
    vm_host = Prog::Vm::HostNexus.assemble(
      frame["hostname"],
      provider: "hetzner",
      hetzner_server_identifier: frame["server_id"]
    ).subject
    update_stack({"vm_host_id" => vm_host.id})

    # BootstrapRhizome::start will override raw_private_key_1, so save the key in
    # raw_private_key_2. This will allow BootstrapRhizome::setup to do a root
    # ssh into the server.
    vm_host.sshable.update(raw_private_key_2: hetzner_ssh_keypair.keypair)

    hop_wait_setup_host
  end

  label def wait_setup_host
    nap 15 unless vm_host && vm_host.strand.label == "wait"

    if retval&.dig("msg") == "installed rhizome"
      verify_specs_installation(installed: true)

      hop_run_integration_specs
    end

    # We shouldn't install specs by default
    verify_specs_installation(installed: false)

    # install specs
    push Prog::InstallRhizome, {subject_id: vm_host.id, target_folder: "host", install_specs: true}
  end

  def verify_specs_installation(installed: true)
    specs_count = vm_host.sshable.cmd("find /home/rhizome -type f -name '*_spec.rb' -not -path \"/home/rhizome/vendor/*\" | wc -l")
    specs_installed = (specs_count.strip != "0")
    fail_test "verify_specs_installation(installed: #{installed}) failed" unless specs_installed == installed
  end

  label def run_integration_specs
    tmp_dir = "/var/storage/tests"
    vm_host.sshable.cmd("sudo mkdir -p #{tmp_dir}")
    vm_host.sshable.cmd("sudo chmod a+rw #{tmp_dir}")
    vm_host.sshable.cmd("sudo RUN_E2E_TESTS=1 SPDK_TESTS_TMP_DIR=#{tmp_dir} bundle exec rspec host/e2e")

    hop_install_bdev_ubid
  end

  label def install_bdev_ubid
<<<<<<< HEAD
    # disable the default installation and install a bdev_ubi enabled spdk
    SpdkInstallation.dataset.update(allocation_weight: 0)
    strand.add_child(
      Prog::Storage::SetupSpdk.assemble(
        vm_host.id, "v23.09-ubi-0.2",
        start_service: true,
        allocation_weight: 100
      )
    )

    hop_wait_install_bdev_ubid
  end

  label def wait_install_bdev_ubid
    reap
    hop_create_storage_devices if children_idle
    donate
  end

  label def create_storage_devices
    sshable.cmd("sudo mkdir -p /var/storage/devices/disk02")
    StorageDevice.create(
      vm_host_id: vm_host.id, name: "disk02", available_storage_gib: 100,
      total_storage_gib: 100
    ) { _1.id = StorageDevice.generate_uuid }

    hop_test_host_encrypted
  end

  label def test_host_encrypted
    strand.add_child(
      Prog::Test::VmGroup.assemble(
        storage_encrypted: true,
        test_reboot: true,
        use_bdev_ubi: true
      )
    )
=======
    version = "v23.09-ubi-0.2"
    hop_wait if vm_host.spdk_installations.find { _1.version == version } || retval&.dig("msg") == "SPDK was setup"
>>>>>>> 48244c6f

    # disable the default installation and install a bdev_ubi enabled spdk
    vm_host.spdk_installations_dataset.update(allocation_weight: 0)
    push Prog::Storage::SetupSpdk, {subject_id: vm_host.id, version: version, start_service: true, allocation_weight: 100}
  end

  label def wait
    when_destroy_set? do
      hop_destroy
    end

    nap 15
  end

  label def destroy
    hop_finish unless frame["destroy"]

    hetzner_api.delete_key(hetzner_ssh_keypair.public_key)
    vm_host.incr_destroy

    hop_wait_vm_host_destroyed
  end

  label def wait_vm_host_destroyed
    if vm_host
      Clog.emit("Waiting vm host to be destroyed")
      nap 10
    end

    hop_finish
  end

  label def finish
    pop "HetznerServer tests finished!"
  end

  label def failed
    nap 15
  end

  def hetzner_api
    @hetzner_api ||= Hosting::HetznerApis.new(
      HetznerHost.new(server_identifier: frame["server_id"])
    )
  end

  def hetzner_ssh_keypair
    @hetzner_ssh_keypair ||= SshKey.from_binary(Base64.decode64(frame["hetzner_ssh_keypair"]))
  end

  def vm_host
    @vm_host ||= VmHost[frame["vm_host_id"]]
  end
end<|MERGE_RESOLUTION|>--- conflicted
+++ resolved
@@ -112,18 +112,12 @@
   end
 
   label def install_bdev_ubid
-<<<<<<< HEAD
+    version = "v23.09-ubi-0.2"
+    hop_wait if vm_host.spdk_installations.find { _1.version == version } || retval&.dig("msg") == "SPDK was setup"
+
     # disable the default installation and install a bdev_ubi enabled spdk
-    SpdkInstallation.dataset.update(allocation_weight: 0)
-    strand.add_child(
-      Prog::Storage::SetupSpdk.assemble(
-        vm_host.id, "v23.09-ubi-0.2",
-        start_service: true,
-        allocation_weight: 100
-      )
-    )
-
-    hop_wait_install_bdev_ubid
+    vm_host.spdk_installations_dataset.update(allocation_weight: 0)
+    push Prog::Storage::SetupSpdk, {subject_id: vm_host.id, version: version, start_service: true, allocation_weight: 100}
   end
 
   label def wait_install_bdev_ubid
@@ -150,14 +144,6 @@
         use_bdev_ubi: true
       )
     )
-=======
-    version = "v23.09-ubi-0.2"
-    hop_wait if vm_host.spdk_installations.find { _1.version == version } || retval&.dig("msg") == "SPDK was setup"
->>>>>>> 48244c6f
-
-    # disable the default installation and install a bdev_ubi enabled spdk
-    vm_host.spdk_installations_dataset.update(allocation_weight: 0)
-    push Prog::Storage::SetupSpdk, {subject_id: vm_host.id, version: version, start_service: true, allocation_weight: 100}
   end
 
   label def wait
