# frozen_string_literal: true

require_relative "../../model/spec_helper"
require "netaddr"

RSpec.describe Prog::Vm::Nexus do
  subject(:nx) {
    described_class.new(st).tap {
      _1.instance_variable_set(:@vm, vm)
    }
  }

  let(:st) { Strand.new }
  let(:vm) {
    kek = StorageKeyEncryptionKey.new(
      algorithm: "aes-256-gcm", key: "key",
      init_vector: "iv", auth_data: "somedata"
    ) { _1.id = "04a3fe32-4cf0-48f7-909e-e35822864413" }
    si = SpdkInstallation.new(version: "v1") { _1.id = SpdkInstallation.generate_uuid }
    dev1 = StorageDevice.new(name: "nvme0") { _1.id = StorageDevice.generate_uuid }
    dev2 = StorageDevice.new(name: "DEFAULT") { _1.id = StorageDevice.generate_uuid }
    disk_1 = VmStorageVolume.new(boot: true, size_gib: 20, disk_index: 0, use_bdev_ubi: false, skip_sync: false)
    disk_1.spdk_installation = si
    disk_1.key_encryption_key_1 = kek
    disk_1.storage_device = dev1
    disk_2 = VmStorageVolume.new(boot: false, size_gib: 15, disk_index: 1, use_bdev_ubi: true, skip_sync: true)
    disk_2.spdk_installation = si
    disk_2.storage_device = dev2
    vm = Vm.new(family: "standard", cores: 1, name: "dummy-vm", arch: "x64", location: "hetzner-hel1").tap {
      _1.id = "2464de61-7501-8374-9ab0-416caebe31da"
      _1.vm_storage_volumes.append(disk_1)
      _1.vm_storage_volumes.append(disk_2)
      disk_1.vm = _1
      disk_2.vm = _1
      allow(_1).to receive(:active_billing_record).and_return(BillingRecord.new(
        project_id: "50089dcf-b472-8ad2-9ca6-b3e70d12759d",
        resource_name: _1.name,
        billing_rate_id: BillingRate.from_resource_properties("VmCores", _1.family, _1.location)["id"],
        amount: _1.cores
      ))
    }
    vm
  }
  let(:prj) { Project.create_with_id(name: "default", provider: "hetzner").tap { _1.associate_with_project(_1) } }

  describe ".assemble" do
    let(:ps) {
      PrivateSubnet.create(name: "ps", location: "hetzner-hel1", net6: "fd10:9b0b:6b4b:8fbb::/64",
        net4: "1.1.1.0/26", state: "waiting") { _1.id = "57afa8a7-2357-4012-9632-07fbe13a3133" }
    }
    let(:nic) {
      Nic.new(private_subnet_id: ps.id,
        private_ipv6: "fd10:9b0b:6b4b:8fbb:abc::",
        private_ipv4: "10.0.0.1",
        mac: "00:00:00:00:00:00",
        encryption_key: "0x736f6d655f656e6372797074696f6e5f6b6579",
        name: "default-nic").tap { _1.id = "0a9a166c-e7e7-4447-ab29-7ea442b5bb0e" }
    }

    it "fails if there is no project" do
      expect {
        described_class.assemble("some_ssh_key", "0a9a166c-e7e7-4447-ab29-7ea442b5bb0e")
      }.to raise_error RuntimeError, "No existing project"
    end

    it "fails if project's provider and location's provider not matched" do
      expect {
        described_class.assemble("some_ssh_key", prj.id, location: "dp-istanbul-mars")
      }.to raise_error Validation::ValidationFailed, "Validation failed for following fields: provider"
    end

    it "creates Subnet and Nic if not passed" do
      expect {
        described_class.assemble("some_ssh_key", prj.id)
      }.to change(PrivateSubnet, :count).from(0).to(1)
        .and change(Nic, :count).from(0).to(1)
    end

    it "creates Nic if only subnet_id is passed" do
      expect(PrivateSubnet).to receive(:[]).with(ps.id).and_return(ps)
      expect(Prog::Vnet::NicNexus).to receive(:assemble).and_return(nic)
      expect(Nic).to receive(:[]).with(nic.id).and_return(nic)
      expect(nic).to receive(:update).and_return(nic)
      expect(Project).to receive(:[]).with(prj.id).and_return(prj)
      expect(prj).to receive(:private_subnets).and_return([ps]).at_least(:once)

      described_class.assemble("some_ssh_key", prj.id, private_subnet_id: ps.id)
    end

    it "adds the VM to a private subnet if nic_id is passed" do
      expect(Nic).to receive(:[]).with(nic.id).and_return(nic)
      expect(nic).to receive(:private_subnet).and_return(ps).at_least(:once)
      expect(nic).to receive(:update).and_return(nic)
      expect(Prog::Vnet::SubnetNexus).not_to receive(:assemble)
      expect(Prog::Vnet::NicNexus).not_to receive(:assemble)
      expect(Project).to receive(:[]).with(prj.id).and_return(prj)
      expect(prj.private_subnets).to receive(:any?).and_return(true)
      described_class.assemble("some_ssh_key", prj.id, nic_id: nic.id, location: "hetzner-hel1")
    end

    def requested_disk_size(st)
      st.stack.first["storage_volumes"].first["size_gib"]
    end

    it "creates with default storage size from vm size" do
      st = described_class.assemble("some_ssh_key", prj.id)
      expect(requested_disk_size(st)).to eq(Option::VmSizes.first.storage_size_gib)
    end

    it "creates with custom storage size if provided" do
      st = described_class.assemble("some_ssh_key", prj.id, storage_volumes: [{size_gib: 40}])
      expect(requested_disk_size(st)).to eq(40)
    end

    it "fails if given nic_id is not valid" do
      expect {
        described_class.assemble("some_ssh_key", prj.id, nic_id: nic.id)
      }.to raise_error RuntimeError, "Given nic doesn't exist with the id 0a9a166c-e7e7-4447-ab29-7ea442b5bb0e"
    end

    it "fails if given subnet_id is not valid" do
      expect {
        described_class.assemble("some_ssh_key", prj.id, private_subnet_id: nic.id)
      }.to raise_error RuntimeError, "Given subnet doesn't exist with the id 0a9a166c-e7e7-4447-ab29-7ea442b5bb0e"
    end

    it "fails if nic is assigned to a different vm" do
      expect(Nic).to receive(:[]).with(nic.id).and_return(nic)
      expect(nic).to receive(:vm_id).and_return("57afa8a7-2357-4012-9632-07fbe13a3133")
      expect {
        described_class.assemble("some_ssh_key", prj.id, nic_id: nic.id)
      }.to raise_error RuntimeError, "Given nic is assigned to a VM already"
    end

    it "fails if nic subnet is in another location" do
      expect(Nic).to receive(:[]).with(nic.id).and_return(nic)
      expect(nic).to receive(:private_subnet).and_return(ps)
      expect(ps).to receive(:location).and_return("hel2")
      expect {
        described_class.assemble("some_ssh_key", prj.id, nic_id: nic.id)
      }.to raise_error RuntimeError, "Given nic is created in a different location"
    end

    it "fails if subnet of nic belongs to another project" do
      expect(Nic).to receive(:[]).with(nic.id).and_return(nic)
      expect(nic).to receive(:private_subnet).and_return(ps)
      expect(Project).to receive(:[]).with(prj.id).and_return(prj)
      expect(prj).to receive(:private_subnets).and_return([ps]).at_least(:once)
      expect(prj.private_subnets).to receive(:any?).and_return(false)
      expect {
        described_class.assemble("some_ssh_key", prj.id, nic_id: nic.id)
      }.to raise_error RuntimeError, "Given nic is not available in the given project"
    end

    it "fails if subnet belongs to another project" do
      expect(PrivateSubnet).to receive(:[]).with(ps.id).and_return(ps)
      expect(Project).to receive(:[]).with(prj.id).and_return(prj)
      expect(prj).to receive(:private_subnets).and_return([ps]).at_least(:once)
      expect(prj.private_subnets).to receive(:any?).and_return(false)
      expect {
        described_class.assemble("some_ssh_key", prj.id, private_subnet_id: ps.id)
      }.to raise_error RuntimeError, "Given subnet is not available in the given project"
    end

    it "creates arm64 vm with double core count and 3.2GB memory per core" do
      st = described_class.assemble("some_ssh_key", prj.id, size: "standard-4", arch: "arm64")
      expect(st.subject.cores).to eq(4)
      expect(st.subject.mem_gib_ratio).to eq(3.2)
      expect(st.subject.mem_gib).to eq(12)
    end
  end

  describe ".assemble_with_sshable" do
    it "calls .assemble with generated ssh key" do
      st_id = "eb3dbcb3-2c90-8b74-8fb4-d62a244d7ae5"
      expect(SshKey).to receive(:generate).and_return(instance_double(SshKey, public_key: "public", keypair: "pair"))
      expect(described_class).to receive(:assemble) do |public_key, project_id, **kwargs|
        expect(public_key).to eq("public")
        expect(project_id).to eq(prj.id)
        expect(kwargs[:name]).to be_nil
        expect(kwargs[:size]).to eq("new_size")
        expect(kwargs[:unix_user]).to eq("test_user")
      end.and_return(Strand.new(id: st_id))
      expect(Sshable).to receive(:create).with({unix_user: "test_user", host: "temp_#{st_id}", raw_private_key_1: "pair"})

      described_class.assemble_with_sshable("test_user", prj.id, size: "new_size")
    end
  end

  describe "#create_unix_user" do
    it "runs adduser" do
      sshable = instance_double(Sshable)
      vm_host = instance_double(VmHost, sshable: sshable)
      expect(vm).to receive(:vm_host).and_return(vm_host)
      expect(sshable).to receive(:cmd).with(/sudo.*userdel.*#{nx.vm_name}/)
      expect(sshable).to receive(:cmd).with(/sudo.*groupdel.*#{nx.vm_name}/)
      expect(sshable).to receive(:cmd).with(/sudo.*adduser.*#{nx.vm_name}/)

      expect { nx.create_unix_user }.to hop("prep")
    end
  end

  describe "#storage_volumes" do
    it "includes all storage volumes" do
      expect(nx.storage_volumes).to eq([
        {"boot" => true, "disk_index" => 0, "image" => nil, "size_gib" => 20, "device_id" => "vm4hjdwr_0", "encrypted" => true,
         "spdk_version" => "v1", "use_bdev_ubi" => false, "skip_sync" => false, "storage_device" => "nvme0"},
        {"boot" => false, "disk_index" => 1, "image" => nil, "size_gib" => 15, "device_id" => "vm4hjdwr_1", "encrypted" => false,
         "spdk_version" => "v1", "use_bdev_ubi" => true, "skip_sync" => true, "storage_device" => "DEFAULT"}
      ])
    end
  end

  describe "#prep" do
    it "hops to run if prep command is succeeded" do
      sshable = instance_spy(Sshable)
      expect(sshable).to receive(:cmd).with("common/bin/daemonizer --check prep_#{nx.vm_name}").and_return("Succeeded")
      expect(sshable).to receive(:cmd).with(/common\/bin\/daemonizer --clean prep_/)
      nic = Nic.new(private_ipv6: "fd10:9b0b:6b4b:8fbb::/64", private_ipv4: "10.0.0.3/32", mac: "5a:0f:75:80:c3:64")
      expect(vm).to receive(:nics).and_return([nic]).at_least(:once)
      expect(nic).to receive(:incr_setup_nic)
      vmh = instance_double(VmHost, sshable: sshable)
      expect(vm).to receive(:vm_host).and_return(vmh)
      expect(nx).to receive(:bud).with(Prog::Vnet::UpdateFirewallRules, {subject_id: vm.id}, :update_firewall_rules)
      expect { nx.prep }.to hop("wait_firewall_rules_before_run")
    end

    it "generates and passes a params json if prep command is not started yet" do
      vm = nx.vm
      vm.ephemeral_net6 = "fe80::/64"
      vm.unix_user = "test_user"
      vm.public_key = "test_ssh_key"
      vm.local_vetho_ip = "169.254.0.0"
      nic = Nic.new(private_ipv6: "fd10:9b0b:6b4b:8fbb::/64", private_ipv4: "10.0.0.3/32", mac: "5a:0f:75:80:c3:64")
      expect(nic).to receive(:ubid_to_tap_name).and_return("tap4ncdd56m")
      expect(vm).to receive(:nics).and_return([nic]).at_least(:once)
      expect(vm).to receive(:cloud_hypervisor_cpu_topology).and_return(Vm::CloudHypervisorCpuTopo.new(1, 1, 1, 1))

      sshable = instance_spy(Sshable)
      expect(sshable).to receive(:cmd).with("common/bin/daemonizer --check prep_#{nx.vm_name}").and_return("NotStarted")
      vmh = instance_double(VmHost, sshable: sshable,
        total_cpus: 80, total_cores: 80, total_sockets: 1, ndp_needed: false)
      expect(vm).to receive(:vm_host).and_return(vmh)

      expect(sshable).to receive(:cmd).with(/sudo -u vm[0-9a-z]+ tee/, stdin: String) do |**kwargs|
        require "json"
        params = JSON(kwargs.fetch(:stdin))
        expect(params).to include({
          "public_ipv6" => "fe80::/64",
          "unix_user" => "test_user",
          "ssh_public_key" => "test_ssh_key",
          "max_vcpus" => 1,
          "cpu_topology" => "1:1:1:1",
          "mem_gib" => 8,
          "local_ipv4" => "169.254.0.0",
          "nics" => [["fd10:9b0b:6b4b:8fbb::/64", "10.0.0.3/32", "tap4ncdd56m", "5a:0f:75:80:c3:64"]],
          "swap_size_bytes" => nil
        })
      end
      expect(sshable).to receive(:cmd).with(/sudo host\/bin\/prepvm/, {stdin: /{"storage":{"vm.*_0":{"key":"key","init_vector":"iv","algorithm":"aes-256-gcm","auth_data":"somedata"}}}/})

      expect { nx.prep }.to nap(5)
    end

    it "naps if prep command is in progress" do
      sshable = instance_spy(Sshable)
      expect(sshable).to receive(:cmd).with("common/bin/daemonizer --check prep_#{nx.vm_name}").and_return("InProgress")
      vmh = instance_double(VmHost, sshable: sshable)
      expect(vm).to receive(:vm_host).and_return(vmh)
      expect { nx.prep }.to nap(5)
    end

    it "generates local_ipv4 if not set" do
      expect(nx.local_ipv4).to eq("")
    end

    it "generates local_ipv4 if set" do
      vm = nx.vm
      vm.local_vetho_ip = "169.254.0.0"
      expect(nx.local_ipv4).to eq("169.254.0.0")
    end
  end

  describe "#start" do
    let(:vmh_id) { "46ca6ded-b056-4723-bd91-612959f52f6f" }
    let(:vmh) {
      VmHost.new(
        net6: NetAddr.parse_net("2a01:4f9:2b:35a::/64"),
        ip6: NetAddr.parse_ip("2a01:4f9:2b:35a::2")
      ) { _1.id = vmh_id }
    }

    it "allocates the vm to a host with IPv4 address" do
      address = Address.new(cidr: "0.0.0.0/30", routed_to_host_id: vmh_id)
      assigned_address = AssignedVmAddress.new(ip: NetAddr::IPv4Net.parse("10.0.0.1"))

      expect(nx).to receive(:allocate).and_return(vmh_id)
      expect(nx).to receive(:allocate_storage_devices).and_return([])
      expect(nx).to receive(:create_storage_volume_records)
      expect(nx).to receive(:clear_stack_storage_volumes)
      expect(VmHost).to receive(:[]).with(vmh_id) { vmh }
      expect(vmh).to receive(:ip4_random_vm_network).and_return(["0.0.0.0", address])
      expect(vm).to receive(:ip4_enabled).and_return(true).twice
      expect(AssignedVmAddress).to receive(:create_with_id).and_return(assigned_address)
      expect(vm).to receive(:assigned_vm_address).and_return(assigned_address)
      expect(vm).to receive(:sshable).and_return(instance_double(Sshable)).at_least(:once)
      expect(vm.sshable).to receive(:update).with(host: assigned_address.ip.network)

      expect { nx.start }.to hop("create_unix_user")
    end

    it "fails if there is no ip address available but the vm is ip4 enabled" do
      vmh_id = "46ca6ded-b056-4723-bd91-612959f52f6f"
      vmh = VmHost.new(
        net6: NetAddr.parse_net("2a01:4f9:2b:35a::/64"),
        ip6: NetAddr.parse_ip("2a01:4f9:2b:35a::2")
      ) { _1.id = vmh_id }

      expect(nx).to receive(:allocate).and_return(vmh_id)
      expect(nx).to receive(:allocate_storage_devices).and_return([])
      expect(nx).to receive(:create_storage_volume_records).and_return(vmh_id)
      expect(VmHost).to receive(:[]).with(vmh_id) { vmh }
      expect(vmh).to receive(:ip4_random_vm_network).and_return([nil, nil])
      expect(vm).to receive(:ip4_enabled).and_return(true).at_least(:once)
      expect { nx.start }.to raise_error(RuntimeError, /no ip4 addresses left/)
    end

    it "creates a page if no capacity left and naps" do
      expect(nx).to receive(:allocate).and_raise(RuntimeError.new("no space left on any eligible hosts")).twice
      expect { nx.start }.to nap(30)
      expect(Page.active.count).to eq(1)
      expect(Page.from_tag_parts("NoCapacity", vm.location, vm.arch)).not_to be_nil

      # Second run does not generate another page
      expect { nx.start }.to nap(30)
      expect(Page.active.count).to eq(1)
    end

    it "resolves the page if no VM left in the queue after 15 minutes" do
      # First run creates the page
      expect(nx).to receive(:allocate).and_raise(RuntimeError.new("no space left on any eligible hosts"))
      expect { nx.start }.to nap(30)
      expect(Page.active.count).to eq(1)

      # Second run is able to allocate, but there are still vms in the queue, so we don't resolve the page
      expect(nx).to receive(:allocate).and_return(vmh_id).twice
      allow(Vm).to receive_message_chain(:join, :where).and_return([vm, vm], [vm]) # rubocop:disable RSpec/MessageChain
      expect { nx.start }.to hop("create_unix_user")
      expect(Page.active.count).to eq(1)
      expect(Page.active.first.resolve_set?).to be false

      # Third run is able to allocate and there are no vms left in the queue, but it's not 15 minutes yet, so we don't resolve the page
      expect { nx.start }.to hop("create_unix_user")
      expect(Page.active.count).to eq(1)
      expect(Page.active.first.resolve_set?).to be false

      # Fourth run is able to allocate and there are no vms left in the queue after 15 minutes, so we resolve the page
      Page.active.first.update(created_at: Time.now - 16 * 60)
      expect { nx.start }.to hop("create_unix_user")
      expect(Page.active.count).to eq(1)
      expect(Page.active.first.resolve_set?).to be true
    end

    it "re-raises exceptions other than lack of capacity" do
      expect(nx).to receive(:allocate).and_raise(RuntimeError.new("will not allocate because allocating is too mainstream and I'm too cool for that"))
      expect {
        nx.start
      }.to raise_error(RuntimeError, "will not allocate because allocating is too mainstream and I'm too cool for that")
    end
  end

  describe "#allocate" do
    before do
      @host_index = 0
      vm.location = "somewhere-normal"
      allow(nx).to receive(:frame).and_return({
        "storage_volumes" => [{
          "use_bdev_ubi" => false,
          "skip_sync" => true,
          "size_gib" => 11,
          "boot" => true
        }]
      })
    end

    def new_host(**args)
      args = {allocation_state: "accepting",
              location: "somewhere-normal",
              total_sockets: 1,
              total_cores: 80,
              total_cpus: 80,
              total_mem_gib: 640,
              total_hugepages_1g: 640 - 8,
              total_storage_gib: 500,
              available_storage_gib: 200,
              arch: "x64"}.merge(args)
      sa = Sshable.create_with_id(host: "127.0.0.#{@host_index}")
      @host_index += 1
      host = VmHost.create(**args) { _1.id = sa.id }
      StorageDevice.create_with_id(
        name: "DEFAULT",
        available_storage_gib: args[:available_storage_gib],
        total_storage_gib: args[:total_storage_gib],
        vm_host_id: host.id
      )
      SpdkInstallation.create(
        version: "v29.01",
        allocation_weight: 100,
        vm_host_id: host.id
      ) { _1.id = SpdkInstallation.generate_uuid }
      host
    end

    it "fails if there was a concurrent modification to allocation_state" do
      vmh = new_host(allocation_state: "draining")
      ds = instance_double(Sequel::Dataset)

      expect(ds).to receive(:limit).with(1).and_return(ds)
      expect(ds).to receive(:get).with(:id).and_return(vmh.id)
      expect(nx).to receive(:allocation_dataset).and_return(ds)

      expect {
        nx.allocate
      }.to raise_error(RuntimeError, "concurrent allocation_state modification requires re-allocation")
    end

    it "fails if there are no VmHosts" do
      expect { nx.allocate }.to raise_error RuntimeError, "Vm[#{vm.ubid}] no space left on any eligible hosts for somewhere-normal"
    end

    it "fails if requested distinct storage devices, but only 1 device exists" do
      new_host
      allow(nx).to receive(:frame).and_return({
        "storage_volumes" => [{"size_gib" => 5}, {"size_gib" => 10}],
        "distinct_storage_devices" => true
      })
      expect { nx.allocate }.to raise_error RuntimeError, "Vm[#{vm.ubid}] no space left on any eligible hosts for somewhere-normal"
    end

    it "only matches when location matches" do
      vm.location = "somewhere-normal"
      vmh = new_host(location: "somewhere-weird")
      expect { nx.allocate }.to raise_error RuntimeError, "Vm[#{vm.ubid}] no space left on any eligible hosts for somewhere-normal"

      vm.location = "somewhere-weird"
      expect(nx.allocate).to eq vmh.id
      expect(vmh.reload.used_cores).to eq(1)
    end

<<<<<<< HEAD
    it "does not match if bdev_ubi is requested & no bdev_ubi enabled hosts are available" do
      new_host
      expect(nx).to receive(:frame).and_return({
        "storage_volumes" => [{
          "use_bdev_ubi" => true,
          "size_gib" => 5
        }]
      })
      expect { nx.allocate }.to raise_error RuntimeError, "Vm[#{vm.ubid}] no space left on any eligible hosts for somewhere-normal"
    end

    it "matches if bdev_ubi is requested & a bdev_ubi enabled host is available" do
      vmh = new_host
      SpdkInstallation.create(
        version: "v29.01-ubi-0.1",
        allocation_weight: 100,
        vm_host_id: vmh.id
      ) { _1.id = SpdkInstallation.generate_uuid }
      allow(nx).to receive(:frame).and_return({
        "storage_volumes" => [{
          "use_bdev_ubi" => true,
          "size_gib" => 5
        }]
      })
      expect(nx.allocate).to eq vmh.id
    end

    it "does not match if bdev_ubi is requested & a bdev_ubi enabled host is available, but with weight 0" do
      vmh = new_host
      SpdkInstallation.create(
        version: "v29.01-ubi-0.1",
        allocation_weight: 0,
        vm_host_id: vmh.id
      ) { _1.id = SpdkInstallation.generate_uuid }
      allow(nx).to receive(:frame).and_return({
        "storage_volumes" => [{
          "use_bdev_ubi" => true,
          "size_gib" => 5
        }]
      })
      expect { nx.allocate }.to raise_error RuntimeError, "Vm[#{vm.ubid}] no space left on any eligible hosts for somewhere-normal"
    end

    it "does not match if there is not enough ram capacity" do
      new_host(total_mem_gib: 1)
      expect { nx.allocate }.to raise_error RuntimeError, "Vm[#{vm.ubid}] no space left on any eligible hosts for somewhere-normal"
    end

=======
>>>>>>> 48244c6f
    it "does not match if there is not enough storage capacity" do
      new_host(available_storage_gib: 10)
      expect(vm.storage_size_gib).to eq(35)
      expect { nx.allocate }.to raise_error RuntimeError, "Vm[#{vm.ubid}] no space left on any eligible hosts for somewhere-normal"
    end

    it "prefers the host with a more snugly fitting RAM ratio, even if busy" do
      snug = new_host(used_cores: 78)
      new_host(total_mem_gib: snug.total_mem_gib * 2)
      expect(nx.allocation_dataset.map { _1[:mem_ratio] }).to eq([8, 16])
      expect(nx.allocate).to eq snug.id
    end

    it "prefers hosts with fewer used cores" do
      idle = new_host
      new_host(used_cores: 70)
      expect(nx.allocation_dataset.map { _1[:used_cores] }).to eq([0, 70])
      expect(nx.allocate).to eq idle.id
    end

    it "can use all cores" do
      vmh = new_host(used_cores: 79)
      expect(nx.allocate).to eq vmh.id
    end

    it "fails if all cores have been used" do
      new_host(used_cores: 80)
      expect { nx.allocate }.to raise_error RuntimeError, "Vm[#{vm.ubid}] no space left on any eligible hosts for somewhere-normal"
    end

    it "can use all hugepages" do
      vmh = new_host(used_hugepages_1g: 632 - vm.mem_gib)
      expect(nx.allocate).to eq vmh.id
    end

    it "fails if all hugepages have been used" do
      new_host(used_hugepages_1g: 632 - vm.mem_gib + 1)
      expect { nx.allocate }.to raise_error RuntimeError, "Vm[#{vm.ubid}] no space left on any eligible hosts for somewhere-normal"
    end

    it "updates allocated resource columns" do
      vmh = new_host(location: "hetzner-hel1")
      st = described_class.assemble("some_ssh_key", prj.id, storage_volumes: [{size_gib: 10}, {size_gib: 15}])
      nx = described_class.new(st)

      initial_vmh = vmh.dup
      expect(nx.allocate).to eq vmh.reload.id
      expect(vmh.used_cores).to eq(initial_vmh.used_cores + 1)
      expect(vmh.used_hugepages_1g).to eq(initial_vmh.used_hugepages_1g + 8)
      expect(vmh.available_storage_gib).to eq(initial_vmh.available_storage_gib - 25)
      expect(vmh.storage_devices_dataset[name: "DEFAULT"].available_storage_gib).to eq(initial_vmh.available_storage_gib - 25)
<<<<<<< HEAD
    end
  end

  describe "#allocate_storage_devices" do
    let(:vmh) {
      id = VmHost.generate_uuid
      Sshable.create { _1.id = id }
      host = VmHost.create(location: "xyz") { _1.id = id }
      SpdkInstallation.create(vm_host_id: id, version: "v1", allocation_weight: 100) { _1.id = id }
      StorageDevice.create(
        vm_host_id: host.id, name: "nvme0",
        available_storage_gib: 100, total_storage_gib: 50
      ) { _1.id = StorageDevice.generate_uuid }
      StorageDevice.create(
        vm_host_id: host.id, name: "DEFAULT",
        available_storage_gib: 100, total_storage_gib: 100
      ) { _1.id = host.id }
      host
    }

    it "can allocate storage on the same device" do
      storage_volumes = [{"size_gib" => 5}, {"size_gib" => 10}]
      allow(nx).to receive(:frame).and_return({
        "distinct_storage_devices" => false
      })

      volumes = nx.allocate_storage_devices(vmh, storage_volumes)
      expect(volumes[0]["storage_device_id"]).not_to be_nil
      expect(volumes[0]["storage_device_id"]).to eq(volumes[1]["storage_device_id"])
    end

    it "can allocate storage on distinct devices" do
      storage_volumes = [{"size_gib" => 5}, {"size_gib" => 10}]
      allow(nx).to receive(:frame).and_return({
        "distinct_storage_devices" => true
      })

      volumes = nx.allocate_storage_devices(vmh, storage_volumes)
      expect(volumes[0]["storage_device_id"]).not_to be_nil
      expect(volumes[1]["storage_device_id"]).not_to be_nil
      expect(volumes[0]["storage_device_id"]).not_to eq(volumes[1]["storage_device_id"])
    end

    it "fails if not enough space left" do
      storage_volumes = [{"size_gib" => 65}, {"size_gib" => 160}]
      allow(nx).to receive(:frame).and_return({
        "distinct_storage_devices" => false
      })

      expect {
        nx.allocate_storage_devices(vmh, storage_volumes)
      }.to raise_error RuntimeError, "Storage device allocation failed"
    end

    it "skips the first device if it is too small" do
      storage_volumes = [{"size_gib" => 51}, {"size_gib" => 30}]
      allow(nx).to receive(:frame).and_return({
        "distinct_storage_devices" => false
      })

      volumes = nx.allocate_storage_devices(vmh, storage_volumes)
      expect(volumes[0]["storage_device_id"]).not_to be_nil
      expect(volumes[0]["storage_device_id"]).to eq(volumes[1]["storage_device_id"])
=======
>>>>>>> 48244c6f
    end
  end

  describe "#create_storage_volume_records" do
    let(:vmh) {
      id = VmHost.generate_uuid
      Sshable.create { _1.id = id }
      host = VmHost.create(location: "xyz") { _1.id = id }
      SpdkInstallation.create(vm_host_id: id, version: "v1", allocation_weight: 100) { _1.id = id }
      host
    }

    let(:storage_device) {
      StorageDevice.create(vm_host_id: vmh.id, name: "nvme0", available_storage_gib: 100, total_storage_gib: 100) { _1.id = vmh.id }
    }

    it "creates without encryption key if storage is not encrypted" do
      st = described_class.assemble("some_ssh_key", prj.id)
      nx = described_class.new(st)
      volumes = [{
        "size_gib" => 5,
        "use_bdev_ubi" => false,
        "skip_sync" => false,
        "encrypted" => false,
        "boot" => false,
        "storage_device_id" => storage_device.id
      }]
      nx.create_storage_volume_records(vmh, volumes)
      expect(StorageKeyEncryptionKey.count).to eq(0)
      expect(st.subject.vm_storage_volumes.first.key_encryption_key_1_id).to be_nil
      expect(nx.storage_secrets.count).to eq(0)
    end

    it "creates with encryption key if storage is encrypted" do
      st = described_class.assemble("some_ssh_key", prj.id)
      nx = described_class.new(st)
      volumes = [{
        "size_gib" => 5,
        "use_bdev_ubi" => false,
        "skip_sync" => false,
        "encrypted" => true,
        "boot" => false,
        "storage_device_id" => storage_device.id
      }]
      nx.create_storage_volume_records(vmh, volumes)
      expect(StorageKeyEncryptionKey.count).to eq(1)
      expect(st.subject.vm_storage_volumes.first.key_encryption_key_1_id).not_to be_nil
      expect(nx.storage_secrets.count).to eq(1)
    end
  end

  describe "#allocate_spdk_installation" do
    it "fails if total weight is zero" do
      si_1 = SpdkInstallation.new(allocation_weight: 0)
      si_2 = SpdkInstallation.new(allocation_weight: 0)

      expect { nx.allocate_spdk_installation([si_1, si_2]) }.to raise_error "Total weight of all eligible spdk_installations shouldn't be zero."
    end

    it "chooses the only one if one provided" do
      si_1 = SpdkInstallation.new(allocation_weight: 100) { _1.id = SpdkInstallation.generate_uuid }
      expect(nx.allocate_spdk_installation([si_1])).to eq(si_1.id)
    end

    it "doesn't return the one with zero weight" do
      si_1 = SpdkInstallation.new(allocation_weight: 0) { _1.id = SpdkInstallation.generate_uuid }
      si_2 = SpdkInstallation.new(allocation_weight: 100) { _1.id = SpdkInstallation.generate_uuid }
      expect(nx.allocate_spdk_installation([si_1, si_2])).to eq(si_2.id)
    end
  end

  describe "#clear_stack_storage_volumes" do
    it "removes storage volume info" do
      strand = instance_double(Strand)
      stack = [{"storage_volumes" => []}]
      allow(nx).to receive(:strand).and_return(strand)
      expect(strand).to receive(:stack).and_return(stack)
      expect(strand).to receive(:modified!).with(:stack)
      expect(strand).to receive(:save_changes)

      expect { nx.clear_stack_storage_volumes }.not_to raise_error
    end
  end

  describe "#wait_firewall_rules_before_run" do
    before do
      expect(nx).to receive(:reap).and_return([])
    end

    it "donates if firewall rules are not updated" do
      expect(nx).to receive(:leaf?).and_return(false)
      expect { nx.wait_firewall_rules_before_run }.to nap(0)
    end

    it "hops to run if firewall rules are updated" do
      expect(nx).to receive(:leaf?).and_return(true)
      expect { nx.wait_firewall_rules_before_run }.to hop("run")
    end
  end

  describe "#run" do
    it "runs the vm" do
      sshable = instance_double(Sshable)
      expect(vm).to receive(:vm_host).and_return(instance_double(VmHost, sshable: sshable))
      expect(sshable).to receive(:cmd).with(/sudo systemctl start vm/)
      expect { nx.run }.to hop("wait_sshable")
    end
  end

  describe "#wait_sshable" do
    it "naps if not sshable" do
      expect(vm).to receive(:ephemeral_net4).and_return("10.0.0.1")
      expect(Socket).to receive(:tcp).with("10.0.0.1", 22, connect_timeout: 1).and_raise Errno::ECONNREFUSED
      expect { nx.wait_sshable }.to nap(1)
    end

    it "hops to wait if sshable" do
      vm_addr = instance_double(AssignedVmAddress, id: "46ca6ded-b056-4723-bd91-612959f52f6f", ip: NetAddr::IPv4Net.parse("10.0.0.1"))
      expect(vm).to receive(:assigned_vm_address).and_return(vm_addr).at_least(:once)
      expect(Socket).to receive(:tcp).with("10.0.0.1", 22, connect_timeout: 1)
      expect { nx.wait_sshable }.to hop("create_billing_record")
    end

    it "skips a check if ipv4 is not enabled" do
      expect(vm.ephemeral_net4).to be_nil
      expect(vm).not_to receive(:ephemeral_net6)
      expect { nx.wait_sshable }.to hop("create_billing_record")
    end
  end

  describe "#create_billing_record" do
    before do
      expect(vm).to receive(:update).with(display_state: "running").and_return(true)
      expect(Clog).to receive(:emit).with("vm provisioned")
    end

    it "creates billing records when ip4 is enabled" do
      vm_addr = instance_double(AssignedVmAddress, id: "46ca6ded-b056-4723-bd91-612959f52f6f", ip: NetAddr::IPv4Net.parse("10.0.0.1"))
      expect(vm).to receive(:assigned_vm_address).and_return(vm_addr).at_least(:once)
      expect(vm).to receive(:ip4_enabled).and_return(true)
      expect(BillingRecord).to receive(:create_with_id).twice
      expect(vm).to receive(:projects).and_return([prj]).at_least(:once)
      expect { nx.create_billing_record }.to hop("wait")
    end

    it "creates billing records when ip4 is not enabled" do
      expect(vm).to receive(:ip4_enabled).and_return(false)
      expect(BillingRecord).to receive(:create_with_id)
      expect(vm).to receive(:projects).and_return([prj]).at_least(:once)
      expect { nx.create_billing_record }.to hop("wait")
    end

    it "not create billing records when the project is not billable" do
      expect(vm).to receive(:projects).and_return([prj]).at_least(:once)
      expect(prj).to receive(:billable).and_return(false)
      expect(BillingRecord).not_to receive(:create_with_id)
      expect { nx.create_billing_record }.to hop("wait")
    end
  end

  describe "#before_run" do
    it "hops to destroy when needed" do
      expect(nx).to receive(:when_destroy_set?).and_yield
      expect { nx.before_run }.to hop("destroy")
    end

    it "does not hop to destroy if already in the destroy state" do
      expect(nx).to receive(:when_destroy_set?).and_yield
      expect(nx.strand).to receive(:label).and_return("destroy")
      expect { nx.before_run }.not_to hop("destroy")
    end

    it "stops billing before hops to destroy" do
      expect(nx).to receive(:when_destroy_set?).and_yield
      expect(vm.active_billing_record).to receive(:finalize)
      assigned_adr = instance_double(AssignedVmAddress)
      expect(vm).to receive(:assigned_vm_address).and_return(assigned_adr)
      expect(assigned_adr).to receive(:active_billing_record).and_return(instance_double(BillingRecord)).at_least(:once)
      expect(assigned_adr.active_billing_record).to receive(:finalize)
      expect { nx.before_run }.to hop("destroy")
    end

    it "hops to destroy if billing record is not found" do
      expect(nx).to receive(:when_destroy_set?).and_yield
      expect(vm).to receive(:active_billing_record).and_return(nil)
      expect(vm).to receive(:assigned_vm_address).and_return(nil)
      expect { nx.before_run }.to hop("destroy")
    end

    it "hops to destroy if billing record is not found for ipv4" do
      expect(nx).to receive(:when_destroy_set?).and_yield
      expect(vm.active_billing_record).to receive(:finalize)
      assigned_adr = instance_double(AssignedVmAddress)
      expect(vm).to receive(:assigned_vm_address).and_return(assigned_adr)
      expect(assigned_adr).to receive(:active_billing_record).and_return(nil)

      expect { nx.before_run }.to hop("destroy")
    end
  end

  describe "#wait" do
    it "naps when nothing to do" do
      expect { nx.wait }.to nap(30)
    end

    it "hops to start_after_host_reboot when needed" do
      expect(nx).to receive(:when_start_after_host_reboot_set?).and_yield
      expect { nx.wait }.to hop("start_after_host_reboot")
    end

    it "hops to update_firewall_rules when needed" do
      expect(nx).to receive(:when_update_firewall_rules_set?).and_yield
      expect { nx.wait }.to hop("update_firewall_rules")
    end
  end

  describe "#update_firewall_rules" do
    it "hops to wait_firewall_rules" do
      expect(nx).to receive(:bud).with(Prog::Vnet::UpdateFirewallRules, {subject_id: vm.id}, :update_firewall_rules)
      expect { nx.update_firewall_rules }.to hop("wait_firewall_rules")
    end
  end

  describe "#wait_firewall_rules" do
    before do
      expect(nx).to receive(:reap).and_return([])
    end

    it "naps when nothing to do" do
      expect(nx).to receive(:leaf?).and_return(false)
      expect { nx.wait_firewall_rules }.to nap(0)
    end

    it "hops to run if firewall rules are updated" do
      expect(nx).to receive(:leaf?).and_return(true)
      expect { nx.wait_firewall_rules }.to hop("wait")
    end
  end

  describe "#prevent_destroy" do
    it "registers a deadline and naps while preventing" do
      expect(nx).to receive(:register_deadline)
      expect { nx.prevent_destroy }.to nap(30)
    end
  end

  describe "#destroy" do
    before do
      st.stack.first["deadline_at"] = Time.now + 1
    end

    context "when has vm_host" do
      let(:sshable) { instance_double(Sshable) }
      let(:vm_host) { instance_double(VmHost, sshable: sshable) }

      before do
        expect(vm).to receive(:vm_host).and_return(vm_host)
        expect(vm).to receive(:update).with(display_state: "deleting")
        vol = instance_double(VmStorageVolume)
        dev = instance_double(StorageDevice)
        allow(vm_host).to receive(:storage_devices).and_return([dev])
        allow(dev).to receive(:available_storage_gib).and_return(100)
        allow(vol).to receive_messages(storage_device: dev, size_gib: 5)
        allow(vm).to receive(:vm_storage_volumes).and_return([vol])
      end

      it "absorbs an already deleted errors as a success" do
        expect(sshable).to receive(:cmd).with(/sudo.*systemctl.*stop.*#{nx.vm_name}/).and_raise(
          Sshable::SshError.new("stop", "", "Failed to stop #{nx.vm_name} Unit .* not loaded.", 1, nil)
        )
        expect(sshable).to receive(:cmd).with(/sudo.*systemctl.*stop.*#{nx.vm_name}-dnsmasq/).and_raise(
          Sshable::SshError.new("stop", "", "Failed to stop #{nx.vm_name} Unit .* not loaded.", 1, nil)
        )
        expect(sshable).to receive(:cmd).with(/sudo.*bin\/deletevm.rb.*#{nx.vm_name}/)
        expect(vm).to receive(:destroy).and_return(true)
        expect(vm_host.storage_devices.first).to receive(:update).with({available_storage_gib: 105})

        expect { nx.destroy }.to exit({"msg" => "vm deleted"})
      end

      it "raises other stop errors" do
        ex = Sshable::SshError.new("stop", "", "unknown error", 1, nil)
        expect(sshable).to receive(:cmd).with(/sudo.*systemctl.*stop.*#{nx.vm_name}/).and_raise(ex)

        expect { nx.destroy }.to raise_error ex
      end

      it "raises other stop-dnsmasq errors" do
        ex = Sshable::SshError.new("stop", "", "unknown error", 1, nil)
        expect(sshable).to receive(:cmd).with(/sudo.*systemctl.*stop.*#{nx.vm_name}/)
        expect(sshable).to receive(:cmd).with(/sudo.*systemctl.*stop.*#{nx.vm_name}-dnsmasq/).and_raise(ex)
        expect { nx.destroy }.to raise_error ex
      end

      it "deletes and pops when all commands are succeeded" do
        expect(sshable).to receive(:cmd).with(/sudo.*systemctl.*stop.*#{nx.vm_name}/)
        expect(sshable).to receive(:cmd).with(/sudo.*systemctl.*stop.*#{nx.vm_name}-dnsmasq/)
        expect(sshable).to receive(:cmd).with(/sudo.*bin\/deletevm.rb.*#{nx.vm_name}/)

        expect(vm).to receive(:destroy)
        expect(vm_host.storage_devices.first).to receive(:update).with({available_storage_gib: 105})

        expect { nx.destroy }.to exit({"msg" => "vm deleted"})
      end
    end

    it "prevents destroy if the semaphore set" do
      expect(nx).to receive(:when_prevent_destroy_set?).and_yield
      expect(Clog).to receive(:emit).with("Destroy prevented by the semaphore")
      expect { nx.destroy }.to hop("prevent_destroy")
    end

    it "detaches from nic" do
      nic = instance_double(Nic)
      expect(nic).to receive(:update).with(vm_id: nil)
      expect(nic).to receive(:incr_destroy)
      expect(vm).to receive(:nics).and_return([nic])
      expect(vm).to receive(:update).with(display_state: "deleting")
      expect(vm).to receive(:destroy)
      allow(vm).to receive(:vm_storage_volumes).and_return([])

      expect { nx.destroy }.to exit({"msg" => "vm deleted"})
    end
  end

  describe "#start_after_host_reboot" do
    let(:sshable) { instance_double(Sshable) }
    let(:vm_host) { instance_double(VmHost, sshable: sshable) }

    before do
      expect(vm).to receive(:vm_host).and_return(vm_host)
    end

    it "can start a vm after reboot" do
      expect(sshable).to receive(:cmd).with(
        /sudo host\/bin\/recreate-unpersisted \/vm\/vm[0-9a-z]+\/prep.json/,
        {stdin: /{"storage":{"vm.*_0":{"key":"key","init_vector":"iv","algorithm":"aes-256-gcm","auth_data":"somedata"}}}/}
      )
      expect(sshable).to receive(:cmd).with(/sudo systemctl start vm[0-9a-z]+/)
      expect(vm).to receive(:update).with(display_state: "starting")
      expect(vm).to receive(:update).with(display_state: "running")

      expect { nx.start_after_host_reboot }.to hop("wait")
    end
  end
end<|MERGE_RESOLUTION|>--- conflicted
+++ resolved
@@ -447,7 +447,6 @@
       expect(vmh.reload.used_cores).to eq(1)
     end
 
-<<<<<<< HEAD
     it "does not match if bdev_ubi is requested & no bdev_ubi enabled hosts are available" do
       new_host
       expect(nx).to receive(:frame).and_return({
@@ -496,8 +495,6 @@
       expect { nx.allocate }.to raise_error RuntimeError, "Vm[#{vm.ubid}] no space left on any eligible hosts for somewhere-normal"
     end
 
-=======
->>>>>>> 48244c6f
     it "does not match if there is not enough storage capacity" do
       new_host(available_storage_gib: 10)
       expect(vm.storage_size_gib).to eq(35)
@@ -549,7 +546,6 @@
       expect(vmh.used_hugepages_1g).to eq(initial_vmh.used_hugepages_1g + 8)
       expect(vmh.available_storage_gib).to eq(initial_vmh.available_storage_gib - 25)
       expect(vmh.storage_devices_dataset[name: "DEFAULT"].available_storage_gib).to eq(initial_vmh.available_storage_gib - 25)
-<<<<<<< HEAD
     end
   end
 
@@ -613,8 +609,6 @@
       volumes = nx.allocate_storage_devices(vmh, storage_volumes)
       expect(volumes[0]["storage_device_id"]).not_to be_nil
       expect(volumes[0]["storage_device_id"]).to eq(volumes[1]["storage_device_id"])
-=======
->>>>>>> 48244c6f
     end
   end
 
