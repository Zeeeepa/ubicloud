# frozen_string_literal: true

require_relative "../../model/spec_helper"
require "netaddr"

RSpec.describe Prog::Vm::Nexus do
  subject(:nx) {
    described_class.new(st).tap {
      _1.instance_variable_set(:@vm, vm)
    }
  }

  let(:st) { Strand.new }
  let(:vm) {
    kek = StorageKeyEncryptionKey.new(
      algorithm: "aes-256-gcm", key: "key",
      init_vector: "iv", auth_data: "somedata"
    ) { _1.id = "04a3fe32-4cf0-48f7-909e-e35822864413" }
    si = SpdkInstallation.new(version: "v1") { _1.id = SpdkInstallation.generate_uuid }
    dev1 = StorageDevice.new(name: "nvme0") { _1.id = StorageDevice.generate_uuid }
    dev2 = StorageDevice.new(name: "DEFAULT") { _1.id = StorageDevice.generate_uuid }
    disk_1 = VmStorageVolume.new(boot: true, size_gib: 20, disk_index: 0, use_bdev_ubi: false, skip_sync: false)
    disk_1.spdk_installation = si
    disk_1.key_encryption_key_1 = kek
    disk_1.storage_device = dev1
    disk_2 = VmStorageVolume.new(boot: false, size_gib: 15, disk_index: 1, use_bdev_ubi: true, skip_sync: true)
    disk_2.spdk_installation = si
    disk_2.storage_device = dev2
    vm = Vm.new(family: "standard", cores: 1, name: "dummy-vm", arch: "x64", location: "hetzner-hel1").tap {
      _1.id = "2464de61-7501-8374-9ab0-416caebe31da"
      _1.vm_storage_volumes.append(disk_1)
      _1.vm_storage_volumes.append(disk_2)
      disk_1.vm = _1
      disk_2.vm = _1
      allow(_1).to receive(:active_billing_record).and_return(BillingRecord.new(
        project_id: "50089dcf-b472-8ad2-9ca6-b3e70d12759d",
        resource_name: _1.name,
        billing_rate_id: BillingRate.from_resource_properties("VmCores", _1.family, _1.location)["id"],
        amount: _1.cores
      ))
    }
    vm
  }
  let(:prj) { Project.create_with_id(name: "default", provider: "hetzner").tap { _1.associate_with_project(_1) } }

  describe ".assemble" do
    let(:ps) {
      PrivateSubnet.create(name: "ps", location: "hetzner-hel1", net6: "fd10:9b0b:6b4b:8fbb::/64",
        net4: "1.1.1.0/26", state: "waiting") { _1.id = "57afa8a7-2357-4012-9632-07fbe13a3133" }
    }
    let(:nic) {
      Nic.new(private_subnet_id: ps.id,
        private_ipv6: "fd10:9b0b:6b4b:8fbb:abc::",
        private_ipv4: "10.0.0.1",
        mac: "00:00:00:00:00:00",
        encryption_key: "0x736f6d655f656e6372797074696f6e5f6b6579",
        name: "default-nic").tap { _1.id = "0a9a166c-e7e7-4447-ab29-7ea442b5bb0e" }
    }

    it "fails if there is no project" do
      expect {
        described_class.assemble("some_ssh_key", "0a9a166c-e7e7-4447-ab29-7ea442b5bb0e")
      }.to raise_error RuntimeError, "No existing project"
    end

    it "fails if project's provider and location's provider not matched" do
      expect {
        described_class.assemble("some_ssh_key", prj.id, location: "dp-istanbul-mars")
      }.to raise_error Validation::ValidationFailed, "Validation failed for following fields: provider"
    end

    it "creates Subnet and Nic if not passed" do
      expect {
        described_class.assemble("some_ssh_key", prj.id)
      }.to change(PrivateSubnet, :count).from(0).to(1)
        .and change(Nic, :count).from(0).to(1)
    end

    it "creates Nic if only subnet_id is passed" do
      expect(PrivateSubnet).to receive(:[]).with(ps.id).and_return(ps)
      expect(Prog::Vnet::NicNexus).to receive(:assemble).and_return(nic)
      expect(Nic).to receive(:[]).with(nic.id).and_return(nic)
      expect(nic).to receive(:update).and_return(nic)
      expect(Project).to receive(:[]).with(prj.id).and_return(prj)
      expect(prj).to receive(:private_subnets).and_return([ps]).at_least(:once)

      described_class.assemble("some_ssh_key", prj.id, private_subnet_id: ps.id)
    end

    it "adds the VM to a private subnet if nic_id is passed" do
      expect(Nic).to receive(:[]).with(nic.id).and_return(nic)
      expect(nic).to receive(:private_subnet).and_return(ps).at_least(:once)
      expect(nic).to receive(:update).and_return(nic)
      expect(Prog::Vnet::SubnetNexus).not_to receive(:assemble)
      expect(Prog::Vnet::NicNexus).not_to receive(:assemble)
      expect(Project).to receive(:[]).with(prj.id).and_return(prj)
      expect(prj.private_subnets).to receive(:any?).and_return(true)
      described_class.assemble("some_ssh_key", prj.id, nic_id: nic.id, location: "hetzner-hel1")
    end

    def requested_disk_size(st)
      st.stack.first["storage_volumes"].first["size_gib"]
    end

    it "creates with default storage size from vm size" do
      st = described_class.assemble("some_ssh_key", prj.id)
      expect(requested_disk_size(st)).to eq(Option::VmSizes.first.storage_size_gib)
    end

    it "creates with custom storage size if provided" do
      st = described_class.assemble("some_ssh_key", prj.id, storage_volumes: [{size_gib: 40}])
      expect(requested_disk_size(st)).to eq(40)
    end

    it "fails if given nic_id is not valid" do
      expect {
        described_class.assemble("some_ssh_key", prj.id, nic_id: nic.id)
      }.to raise_error RuntimeError, "Given nic doesn't exist with the id 0a9a166c-e7e7-4447-ab29-7ea442b5bb0e"
    end

    it "fails if given subnet_id is not valid" do
      expect {
        described_class.assemble("some_ssh_key", prj.id, private_subnet_id: nic.id)
      }.to raise_error RuntimeError, "Given subnet doesn't exist with the id 0a9a166c-e7e7-4447-ab29-7ea442b5bb0e"
    end

    it "fails if nic is assigned to a different vm" do
      expect(Nic).to receive(:[]).with(nic.id).and_return(nic)
      expect(nic).to receive(:vm_id).and_return("57afa8a7-2357-4012-9632-07fbe13a3133")
      expect {
        described_class.assemble("some_ssh_key", prj.id, nic_id: nic.id)
      }.to raise_error RuntimeError, "Given nic is assigned to a VM already"
    end

    it "fails if nic subnet is in another location" do
      expect(Nic).to receive(:[]).with(nic.id).and_return(nic)
      expect(nic).to receive(:private_subnet).and_return(ps)
      expect(ps).to receive(:location).and_return("hel2")
      expect {
        described_class.assemble("some_ssh_key", prj.id, nic_id: nic.id)
      }.to raise_error RuntimeError, "Given nic is created in a different location"
    end

    it "fails if subnet of nic belongs to another project" do
      expect(Nic).to receive(:[]).with(nic.id).and_return(nic)
      expect(nic).to receive(:private_subnet).and_return(ps)
      expect(Project).to receive(:[]).with(prj.id).and_return(prj)
      expect(prj).to receive(:private_subnets).and_return([ps]).at_least(:once)
      expect(prj.private_subnets).to receive(:any?).and_return(false)
      expect {
        described_class.assemble("some_ssh_key", prj.id, nic_id: nic.id)
      }.to raise_error RuntimeError, "Given nic is not available in the given project"
    end

    it "fails if subnet belongs to another project" do
      expect(PrivateSubnet).to receive(:[]).with(ps.id).and_return(ps)
      expect(Project).to receive(:[]).with(prj.id).and_return(prj)
      expect(prj).to receive(:private_subnets).and_return([ps]).at_least(:once)
      expect(prj.private_subnets).to receive(:any?).and_return(false)
      expect {
        described_class.assemble("some_ssh_key", prj.id, private_subnet_id: ps.id)
      }.to raise_error RuntimeError, "Given subnet is not available in the given project"
    end

    it "creates arm64 vm with double core count and 3.2GB memory per core" do
      st = described_class.assemble("some_ssh_key", prj.id, size: "standard-4", arch: "arm64")
      expect(st.subject.cores).to eq(4)
      expect(st.subject.mem_gib_ratio).to eq(3.2)
      expect(st.subject.mem_gib).to eq(12)
    end
  end

  describe ".assemble_with_sshable" do
    it "calls .assemble with generated ssh key" do
      st_id = "eb3dbcb3-2c90-8b74-8fb4-d62a244d7ae5"
      expect(SshKey).to receive(:generate).and_return(instance_double(SshKey, public_key: "public", keypair: "pair"))
      expect(described_class).to receive(:assemble) do |public_key, project_id, **kwargs|
        expect(public_key).to eq("public")
        expect(project_id).to eq(prj.id)
        expect(kwargs[:name]).to be_nil
        expect(kwargs[:size]).to eq("new_size")
        expect(kwargs[:unix_user]).to eq("test_user")
      end.and_return(Strand.new(id: st_id))
      expect(Sshable).to receive(:create).with({unix_user: "test_user", host: "temp_#{st_id}", raw_private_key_1: "pair"})

      described_class.assemble_with_sshable("test_user", prj.id, size: "new_size")
    end
  end

  describe "#create_unix_user" do
    it "runs adduser" do
      sshable = instance_double(Sshable)
      vm_host = instance_double(VmHost, sshable: sshable)
      expect(vm).to receive(:vm_host).and_return(vm_host)
      expect(sshable).to receive(:cmd).with(/sudo.*userdel.*#{nx.vm_name}/)
      expect(sshable).to receive(:cmd).with(/sudo.*groupdel.*#{nx.vm_name}/)
      expect(sshable).to receive(:cmd).with(/sudo.*adduser.*#{nx.vm_name}/)

      expect { nx.create_unix_user }.to hop("prep")
    end
  end

  describe "#storage_volumes" do
    it "includes all storage volumes" do
      expect(nx.storage_volumes).to eq([
        {"boot" => true, "disk_index" => 0, "image" => nil, "size_gib" => 20, "device_id" => "vm4hjdwr_0", "encrypted" => true,
         "spdk_version" => "v1", "use_bdev_ubi" => false, "skip_sync" => false, "storage_device" => "nvme0"},
        {"boot" => false, "disk_index" => 1, "image" => nil, "size_gib" => 15, "device_id" => "vm4hjdwr_1", "encrypted" => false,
         "spdk_version" => "v1", "use_bdev_ubi" => true, "skip_sync" => true, "storage_device" => "DEFAULT"}
      ])
    end
  end

  describe "#prep" do
    it "hops to run if prep command is succeeded" do
      sshable = instance_spy(Sshable)
      expect(sshable).to receive(:cmd).with("common/bin/daemonizer --check prep_#{nx.vm_name}").and_return("Succeeded")
      vmh = instance_double(VmHost, sshable: sshable)
      expect(vm).to receive(:vm_host).and_return(vmh)
      expect { nx.prep }.to hop("run")
    end

    it "generates and passes a params json if prep command is not started yet" do
      vm = nx.vm
      vm.ephemeral_net6 = "fe80::/64"
      vm.unix_user = "test_user"
      vm.public_key = "test_ssh_key"
      vm.local_vetho_ip = "169.254.0.0"
      nic = Nic.new(private_ipv6: "fd10:9b0b:6b4b:8fbb::/64", private_ipv4: "10.0.0.3/32", mac: "5a:0f:75:80:c3:64")
      expect(nic).to receive(:ubid_to_tap_name).and_return("tap4ncdd56m")
      expect(vm).to receive(:nics).and_return([nic]).at_least(:once)
      expect(vm).to receive(:cloud_hypervisor_cpu_topology).and_return(Vm::CloudHypervisorCpuTopo.new(1, 1, 1, 1))

      sshable = instance_spy(Sshable)
      expect(sshable).to receive(:cmd).with("common/bin/daemonizer --check prep_#{nx.vm_name}").and_return("NotStarted")
      vmh = instance_double(VmHost, sshable: sshable,
        total_cpus: 80, total_cores: 80, total_sockets: 1, ndp_needed: false)
      expect(vm).to receive(:vm_host).and_return(vmh)

      expect(sshable).to receive(:cmd).with(/sudo -u vm[0-9a-z]+ tee/, stdin: String) do |**kwargs|
        require "json"
        params = JSON(kwargs.fetch(:stdin))
        expect(params).to include({
          "public_ipv6" => "fe80::/64",
          "unix_user" => "test_user",
          "ssh_public_key" => "test_ssh_key",
          "max_vcpus" => 1,
          "cpu_topology" => "1:1:1:1",
          "mem_gib" => 8,
          "local_ipv4" => "169.254.0.0",
          "nics" => [["fd10:9b0b:6b4b:8fbb::/64", "10.0.0.3/32", "tap4ncdd56m", "5a:0f:75:80:c3:64"]]
        })
      end
      expect(sshable).to receive(:cmd).with(/sudo host\/bin\/prepvm/, {stdin: /{"storage":{"vm.*_0":{"key":"key","init_vector":"iv","algorithm":"aes-256-gcm","auth_data":"somedata"}}}/})

      expect { nx.prep }.to nap(5)
    end

    it "naps if prep command is in progress" do
      sshable = instance_spy(Sshable)
      expect(sshable).to receive(:cmd).with("common/bin/daemonizer --check prep_#{nx.vm_name}").and_return("InProgress")
      vmh = instance_double(VmHost, sshable: sshable)
      expect(vm).to receive(:vm_host).and_return(vmh)
      expect { nx.prep }.to nap(5)
    end

    it "generates local_ipv4 if not set" do
      expect(nx.local_ipv4).to eq("")
    end

    it "generates local_ipv4 if set" do
      vm = nx.vm
      vm.local_vetho_ip = "169.254.0.0"
      expect(nx.local_ipv4).to eq("169.254.0.0")
    end
  end

  describe "#start" do
    let(:vmh_id) { "46ca6ded-b056-4723-bd91-612959f52f6f" }
    let(:vmh) {
      VmHost.new(
        net6: NetAddr.parse_net("2a01:4f9:2b:35a::/64"),
        ip6: NetAddr.parse_ip("2a01:4f9:2b:35a::2")
      ) { _1.id = vmh_id }
    }

<<<<<<< HEAD
    before do
      allow(nx).to receive(:allocate).and_return(vmh_id)
      allow(VmHost).to receive(:[]).with(vmh_id) { vmh }
      allow(nx).to receive(:create_storage_volume_records)
      allow(nx).to receive(:clear_stack_storage_volumes)
      allow(vm).to receive(:update)
=======
      expect(nx).to receive(:allocate).and_return(vmh_id)
      expect(nx).to receive(:allocate_storage_devices).and_return([])
      expect(nx).to receive(:create_storage_volume_records)
      expect(nx).to receive(:clear_stack_storage_volumes)
      expect(VmHost).to receive(:[]).with(vmh_id) { vmh }
      expect(vm).to receive(:update) do |**args|
        expect(args[:ephemeral_net6]).to match(/2a01:4f9:2b:35a:.*/)
        expect(args[:vm_host_id]).to match vmh_id
      end
      expect(vm).to receive(:sshable).and_return(nil)

      expect { nx.start }.to hop("create_unix_user")
>>>>>>> 9cf65be1
    end

    it "allocates the vm to a host with IPv4 address" do
      address = Address.new(cidr: "0.0.0.0/30", routed_to_host_id: vmh_id)
      assigned_address = AssignedVmAddress.new(ip: NetAddr::IPv4Net.parse("10.0.0.1"))

      expect(nx).to receive(:allocate).and_return(vmh_id)
<<<<<<< HEAD
=======
      expect(nx).to receive(:allocate_storage_devices).and_return([])
      expect(nx).to receive(:create_storage_volume_records)
      expect(nx).to receive(:clear_stack_storage_volumes)
      expect(VmHost).to receive(:[]).with(vmh_id) { vmh }
>>>>>>> 9cf65be1
      expect(vmh).to receive(:ip4_random_vm_network).and_return(["0.0.0.0", address])
      expect(vm).to receive(:ip4_enabled).and_return(true).twice
      expect(AssignedVmAddress).to receive(:create_with_id).and_return(assigned_address)
      expect(vm).to receive(:assigned_vm_address).and_return(assigned_address)
      expect(vm).to receive(:sshable).and_return(instance_double(Sshable)).at_least(:once)
      expect(vm.sshable).to receive(:update).with(host: assigned_address.ip.network)

      expect { nx.start }.to hop("create_unix_user")
    end

    it "fails if there is no ip address available but the vm is ip4 enabled" do
<<<<<<< HEAD
=======
      vmh_id = "46ca6ded-b056-4723-bd91-612959f52f6f"
      vmh = VmHost.new(
        net6: NetAddr.parse_net("2a01:4f9:2b:35a::/64"),
        ip6: NetAddr.parse_ip("2a01:4f9:2b:35a::2")
      ) { _1.id = vmh_id }

      expect(nx).to receive(:allocate).and_return(vmh_id)
      expect(nx).to receive(:allocate_storage_devices).and_return([])
      expect(nx).to receive(:create_storage_volume_records).and_return(vmh_id)
      expect(VmHost).to receive(:[]).with(vmh_id) { vmh }
>>>>>>> 9cf65be1
      expect(vmh).to receive(:ip4_random_vm_network).and_return([nil, nil])
      expect(vm).to receive(:ip4_enabled).and_return(true).at_least(:once)
      expect { nx.start }.to raise_error(RuntimeError, /no ip4 addresses left/)
    end

    it "creates a page if no capacity left and naps" do
      expect(nx).to receive(:allocate).and_raise(RuntimeError.new("no space left on any eligible hosts")).twice
      expect { nx.start }.to nap(30)
      expect(Page.active.count).to eq(1)
      expect(Page.from_tag_parts("NoCapacity", vm.location, vm.arch)).not_to be_nil

      # Second run does not generate another page
      expect { nx.start }.to nap(30)
      expect(Page.active.count).to eq(1)
    end

    it "resolves the page if no VM left in the queue" do
      # First run creates the page
      expect(nx).to receive(:allocate).and_raise(RuntimeError.new("no space left on any eligible hosts"))
      expect { nx.start }.to nap(30)
      expect(Page.active.count).to eq(1)

      # Second run is able to allocate, but there are still vms in the queue, so we don't resolve the page
      expect(nx).to receive(:allocate).and_return(vmh_id).twice
      allow(Vm).to receive_message_chain(:join, :where).and_return([vm, vm], [vm]) # rubocop:disable RSpec/MessageChain
      expect { nx.start }.to hop("create_unix_user")
      expect(Page.active.count).to eq(1)
      expect(Page.active.first.resolve_set?).to be false

      # Third run is able to allocate and there are no vms left in the queue, so we resolve the page
      expect { nx.start }.to hop("create_unix_user")
      expect(Page.active.count).to eq(1)
      expect(Page.active.first.resolve_set?).to be true
    end

    it "re-raises exceptions other than lack of capacity" do
      expect(nx).to receive(:allocate).and_raise(RuntimeError.new("will not allocate because allocating is too mainstream and I'm too cool for that"))
      expect {
        nx.start
      }.to raise_error(RuntimeError, "will not allocate because allocating is too mainstream and I'm too cool for that")
    end
  end

  describe "#allocate" do
    before do
      @host_index = 0
      vm.location = "somewhere-normal"
      allow(nx).to receive(:frame).and_return({
        "storage_volumes" => [{
          "use_bdev_ubi" => false,
          "skip_sync" => true,
          "size_gib" => 11,
          "boot" => true
        }]
      })
    end

    def new_host(**args)
      args = {allocation_state: "accepting",
              location: "somewhere-normal",
              total_sockets: 1,
              total_cores: 80,
              total_cpus: 80,
              total_mem_gib: 640,
              total_hugepages_1g: 640 - 8,
              total_storage_gib: 500,
              available_storage_gib: 200,
              arch: "x64"}.merge(args)
      sa = Sshable.create_with_id(host: "127.0.0.#{@host_index}")
      @host_index += 1
      host = VmHost.create(**args) { _1.id = sa.id }
<<<<<<< HEAD
      StorageDevice.create_with_id(
        name: "DEFAULT",
        available_storage_gib: args[:available_storage_gib],
        total_storage_gib: args[:total_storage_gib],
        vm_host_id: host.id
      )
      SpdkInstallation.create(
        version: "v29.01",
        allocation_weight: 100,
        vm_host_id: host.id
      ) { _1.id = SpdkInstallation.generate_uuid }
=======
      StorageDevice.create(
        name: "nvme0",
        available_storage_gib: args[:available_storage_gib],
        total_storage_gib: args[:total_storage_gib],
        vm_host_id: host.id
      ) { _1.id = sa.id }
>>>>>>> 9cf65be1
      host
    end

    it "fails if there was a concurrent modification to allocation_state" do
      vmh = new_host(allocation_state: "draining")
      ds = instance_double(Sequel::Dataset)

      expect(ds).to receive(:limit).with(1).and_return(ds)
      expect(ds).to receive(:get).with(:id).and_return(vmh.id)
      expect(nx).to receive(:allocation_dataset).and_return(ds)

      expect {
        nx.allocate
      }.to raise_error(RuntimeError, "concurrent allocation_state modification requires re-allocation")
    end

    it "fails if there are no VmHosts" do
      expect { nx.allocate }.to raise_error RuntimeError, "Vm[#{vm.ubid}] no space left on any eligible hosts for somewhere-normal"
    end

    it "fails if requested distinct storage devices, but only 1 device exists" do
      new_host
      allow(nx).to receive(:frame).and_return({
        "storage_volumes" => [{"size_gib" => 5}, {"size_gib" => 10}],
        "distinct_storage_devices" => true
      })
      expect { nx.allocate }.to raise_error RuntimeError, "Vm[#{vm.ubid}] no space left on any eligible hosts for somewhere-normal"
    end

    it "only matches when location matches" do
      vm.location = "somewhere-normal"
      vmh = new_host(location: "somewhere-weird")
      expect { nx.allocate }.to raise_error RuntimeError, "Vm[#{vm.ubid}] no space left on any eligible hosts for somewhere-normal"

      vm.location = "somewhere-weird"
      expect(nx.allocate).to eq vmh.id
      expect(vmh.reload.used_cores).to eq(1)
    end

    it "does not match if bdev_ubi is requested & no bdev_ubi enabled hosts are available" do
      new_host
<<<<<<< HEAD
      expect(nx).to receive(:frame).and_return({
=======
      allow(nx).to receive(:frame).and_return({
>>>>>>> 9cf65be1
        "storage_volumes" => [{
          "use_bdev_ubi" => true,
          "size_gib" => 5
        }]
      })
      expect { nx.allocate }.to raise_error RuntimeError, "Vm[#{vm.ubid}] no space left on any eligible hosts for somewhere-normal"
    end

    it "matches if bdev_ubi is requested & a bdev_ubi enabled host is available" do
      vmh = new_host
      SpdkInstallation.create(
        version: "v29.01-ubi-0.1",
        allocation_weight: 100,
        vm_host_id: vmh.id
      ) { _1.id = SpdkInstallation.generate_uuid }
      allow(nx).to receive(:frame).and_return({
        "storage_volumes" => [{
          "use_bdev_ubi" => true,
          "size_gib" => 5
        }]
      })
      expect(nx.allocate).to eq vmh.id
    end

    it "does not match if bdev_ubi is requested & a bdev_ubi enabled host is available, but with weight 0" do
      vmh = new_host
      SpdkInstallation.create(
        version: "v29.01-ubi-0.1",
        allocation_weight: 0,
        vm_host_id: vmh.id
      ) { _1.id = SpdkInstallation.generate_uuid }
      allow(nx).to receive(:frame).and_return({
        "storage_volumes" => [{
          "use_bdev_ubi" => true,
          "size_gib" => 5
        }]
      })
      expect { nx.allocate }.to raise_error RuntimeError, "Vm[#{vm.ubid}] no space left on any eligible hosts for somewhere-normal"
    end

    it "does not match if there is not enough ram capacity" do
      new_host(total_mem_gib: 1)
      expect { nx.allocate }.to raise_error RuntimeError, "Vm[#{vm.ubid}] no space left on any eligible hosts for somewhere-normal"
    end

    it "does not match if there is not enough storage capacity" do
      new_host(available_storage_gib: 10)
      expect(vm.storage_size_gib).to eq(35)
      expect { nx.allocate }.to raise_error RuntimeError, "Vm[#{vm.ubid}] no space left on any eligible hosts for somewhere-normal"
    end

    it "prefers the host with a more snugly fitting RAM ratio, even if busy" do
      snug = new_host(used_cores: 78)
      new_host(total_mem_gib: snug.total_mem_gib * 2)
      expect(nx.allocation_dataset.map { _1[:mem_ratio] }).to eq([8, 16])
      expect(nx.allocate).to eq snug.id
    end

    it "prefers hosts with fewer used cores" do
      idle = new_host
      new_host(used_cores: 70)
      expect(nx.allocation_dataset.map { _1[:used_cores] }).to eq([0, 70])
      expect(nx.allocate).to eq idle.id
    end

    it "updates allocated resource columns" do
      vmh = new_host(location: "hetzner-hel1")
      st = described_class.assemble("some_ssh_key", prj.id, storage_volumes: [{size_gib: 10}, {size_gib: 15}])
      nx = described_class.new(st)

      initial_vmh = vmh.dup
      expect(nx.allocate).to eq vmh.reload.id
      expect(vmh.used_cores).to eq(initial_vmh.used_cores + 1)
      expect(vmh.used_hugepages_1g).to eq(initial_vmh.used_hugepages_1g + 8)
<<<<<<< HEAD
      expect(vmh.available_storage_gib).to eq(initial_vmh.available_storage_gib - 25)
      expect(vmh.storage_devices_dataset[name: "DEFAULT"].available_storage_gib).to eq(initial_vmh.available_storage_gib - 25)
=======
    end
  end

  describe "#allocate_storage_devices" do
    let(:vmh) {
      id = VmHost.generate_uuid
      Sshable.create { _1.id = id }
      host = VmHost.create(location: "xyz") { _1.id = id }
      SpdkInstallation.create(vm_host_id: id, version: "v1", allocation_weight: 100) { _1.id = id }
      StorageDevice.create(
        vm_host_id: host.id, name: "nvme0",
        available_storage_gib: 100, total_storage_gib: 50
      ) { _1.id = StorageDevice.generate_uuid }
      StorageDevice.create(
        vm_host_id: host.id, name: "DEFAULT",
        available_storage_gib: 100, total_storage_gib: 100
      ) { _1.id = host.id }
      host
    }

    it "can allocate storage on the same device" do
      storage_volumes = [{"size_gib" => 5}, {"size_gib" => 10}]
      allow(nx).to receive(:frame).and_return({
        "distinct_storage_devices" => false
      })

      volumes = nx.allocate_storage_devices(vmh, storage_volumes)
      expect(volumes[0]["storage_device_id"]).not_to be_nil
      expect(volumes[0]["storage_device_id"]).to eq(volumes[1]["storage_device_id"])
    end

    it "can allocate storage on distinct devices" do
      storage_volumes = [{"size_gib" => 5}, {"size_gib" => 10}]
      allow(nx).to receive(:frame).and_return({
        "distinct_storage_devices" => true
      })

      volumes = nx.allocate_storage_devices(vmh, storage_volumes)
      expect(volumes[0]["storage_device_id"]).not_to be_nil
      expect(volumes[1]["storage_device_id"]).not_to be_nil
      expect(volumes[0]["storage_device_id"]).not_to eq(volumes[1]["storage_device_id"])
    end

    it "fails if not enough space left" do
      storage_volumes = [{"size_gib" => 65}, {"size_gib" => 160}]
      allow(nx).to receive(:frame).and_return({
        "distinct_storage_devices" => false
      })

      expect {
        nx.allocate_storage_devices(vmh, storage_volumes)
      }.to raise_error RuntimeError, "Storage device allocation failed"
    end

    it "skips the first device if it is too small" do
      storage_volumes = [{"size_gib" => 51}, {"size_gib" => 30}]
      allow(nx).to receive(:frame).and_return({
        "distinct_storage_devices" => false
      })

      volumes = nx.allocate_storage_devices(vmh, storage_volumes)
      expect(volumes[0]["storage_device_id"]).not_to be_nil
      expect(volumes[0]["storage_device_id"]).to eq(volumes[1]["storage_device_id"])
>>>>>>> 9cf65be1
    end
  end

  describe "#create_storage_volume_records" do
    let(:vmh) {
      id = VmHost.generate_uuid
      Sshable.create { _1.id = id }
      host = VmHost.create(location: "xyz") { _1.id = id }
      SpdkInstallation.create(vm_host_id: id, version: "v1", allocation_weight: 100) { _1.id = id }
      host
    }

    let(:storage_device) {
      StorageDevice.create(vm_host_id: vmh.id, name: "nvme0", available_storage_gib: 100, total_storage_gib: 100) { _1.id = vmh.id }
    }

    it "creates without encryption key if storage is not encrypted" do
      st = described_class.assemble("some_ssh_key", prj.id)
      nx = described_class.new(st)
      volumes = [{
        "size_gib" => 5,
        "use_bdev_ubi" => false,
        "skip_sync" => false,
        "encrypted" => false,
        "boot" => false,
        "storage_device_id" => storage_device.id
      }]
      nx.create_storage_volume_records(vmh, volumes)
      expect(StorageKeyEncryptionKey.count).to eq(0)
      expect(st.subject.vm_storage_volumes.first.key_encryption_key_1_id).to be_nil
      expect(nx.storage_secrets.count).to eq(0)
    end

    it "creates with encryption key if storage is encrypted" do
      st = described_class.assemble("some_ssh_key", prj.id)
      nx = described_class.new(st)
      volumes = [{
        "size_gib" => 5,
        "use_bdev_ubi" => false,
        "skip_sync" => false,
        "encrypted" => true,
        "boot" => false,
        "storage_device_id" => storage_device.id
      }]
      nx.create_storage_volume_records(vmh, volumes)
      expect(StorageKeyEncryptionKey.count).to eq(1)
      expect(st.subject.vm_storage_volumes.first.key_encryption_key_1_id).not_to be_nil
      expect(nx.storage_secrets.count).to eq(1)
    end
  end

  describe "#allocate_spdk_installation" do
    it "fails if total weight is zero" do
      si_1 = SpdkInstallation.new(allocation_weight: 0)
      si_2 = SpdkInstallation.new(allocation_weight: 0)

      expect { nx.allocate_spdk_installation([si_1, si_2], use_bdev_ubi: false) }.to raise_error "Total weight of all eligible spdk_installations shouldn't be zero."
    end

    it "fails if requested use_bdev_ubi, but no installations with bdev_ubi supports are available" do
      si_1 = SpdkInstallation.new(allocation_weight: 100, version: "v23.09")
      si_2 = SpdkInstallation.new(allocation_weight: 100, version: "v25.00")

      expect { nx.allocate_spdk_installation([si_1, si_2], use_bdev_ubi: true) }.to raise_error "Total weight of all eligible spdk_installations shouldn't be zero."
    end

    it "chooses the only one if one provided" do
      si_1 = SpdkInstallation.new(allocation_weight: 100) { _1.id = SpdkInstallation.generate_uuid }
      expect(nx.allocate_spdk_installation([si_1], use_bdev_ubi: false)).to eq(si_1.id)
    end

    it "doesn't return the one with zero weight" do
      si_1 = SpdkInstallation.new(allocation_weight: 0) { _1.id = SpdkInstallation.generate_uuid }
      si_2 = SpdkInstallation.new(allocation_weight: 100) { _1.id = SpdkInstallation.generate_uuid }
      expect(nx.allocate_spdk_installation([si_1, si_2], use_bdev_ubi: false)).to eq(si_2.id)
    end
  end

  describe "#clear_stack_storage_volumes" do
    it "removes storage volume info" do
      strand = instance_double(Strand)
      stack = [{"storage_volumes" => []}]
      allow(nx).to receive(:strand).and_return(strand)
      expect(strand).to receive(:stack).and_return(stack)
      expect(strand).to receive(:modified!).with(:stack)
      expect(strand).to receive(:save_changes)

      expect { nx.clear_stack_storage_volumes }.not_to raise_error
    end
  end

  describe "#run" do
    it "runs the vm" do
      sshable = instance_double(Sshable)
      expect(vm).to receive(:vm_host).and_return(instance_double(VmHost, sshable: sshable))
      expect(sshable).to receive(:cmd).with(/sudo systemctl start vm/)
      expect(sshable).to receive(:cmd).with(/common\/bin\/daemonizer --clean prep_/)
      expect { nx.run }.to hop("wait_sshable")
    end
  end

  describe "#wait_sshable" do
    it "naps if not sshable" do
      expect(vm).to receive(:ephemeral_net4).and_return("10.0.0.1")
      expect(Socket).to receive(:tcp).with("10.0.0.1", 22, connect_timeout: 1).and_raise Errno::ECONNREFUSED
      expect { nx.wait_sshable }.to nap(1)
    end

    it "hops to wait if sshable" do
      expect(vm).to receive(:created_at).and_return(Time.now)
      expect(vm).to receive(:vm_host).and_return(instance_double(VmHost, ubid: "vhhqmsyfvzpy2q9gqb5h0mpde2"))
      vm_addr = instance_double(AssignedVmAddress, id: "46ca6ded-b056-4723-bd91-612959f52f6f", ip: NetAddr::IPv4Net.parse("10.0.0.1"))
      expect(vm).to receive(:assigned_vm_address).and_return(vm_addr).at_least(:once)
      expect(Socket).to receive(:tcp).with("10.0.0.1", 22, connect_timeout: 1)
      expect(vm).to receive(:update).with(display_state: "running").and_return(true)
      expect(Clog).to receive(:emit).with("vm provisioned").and_call_original
      expect { nx.wait_sshable }.to hop("create_billing_record")
    end

    it "uses ipv6 if ipv4 is not enabled" do
      expect(vm).to receive(:created_at).and_return(Time.now)
      expect(vm).to receive(:vm_host).and_return(instance_double(VmHost, ubid: "vhhqmsyfvzpy2q9gqb5h0mpde2"))
      expect(vm).to receive(:ephemeral_net6).and_return(NetAddr::IPv6Net.parse("2a01:4f8:10a:128b:3bfa::/79"))
      expect(Socket).to receive(:tcp).with("2a01:4f8:10a:128b:3bfa::2", 22, connect_timeout: 1)
      expect(vm).to receive(:update).with(display_state: "running").and_return(true)
      expect { nx.wait_sshable }.to hop("create_billing_record")
    end
  end

  describe "#create_billing_record" do
    it "creates billing records when ip4 is enabled" do
      vm_addr = instance_double(AssignedVmAddress, id: "46ca6ded-b056-4723-bd91-612959f52f6f", ip: NetAddr::IPv4Net.parse("10.0.0.1"))
      expect(vm).to receive(:assigned_vm_address).and_return(vm_addr).at_least(:once)
      expect(vm).to receive(:ip4_enabled).and_return(true)
      expect(BillingRecord).to receive(:create_with_id).twice
      expect(vm).to receive(:projects).and_return([prj]).at_least(:once)
      expect { nx.create_billing_record }.to hop("wait")
    end

    it "creates billing records when ip4 is not enabled" do
      expect(vm).to receive(:ip4_enabled).and_return(false)
      expect(BillingRecord).to receive(:create_with_id)
      expect(vm).to receive(:projects).and_return([prj]).at_least(:once)
      expect { nx.create_billing_record }.to hop("wait")
    end

    it "not create billing records when the project is not billable" do
      expect(vm).to receive(:projects).and_return([prj]).at_least(:once)
      expect(prj).to receive(:billable).and_return(false)
      expect(BillingRecord).not_to receive(:create_with_id)
      expect { nx.create_billing_record }.to hop("wait")
    end
  end

  describe "#before_run" do
    it "hops to destroy when needed" do
      expect(nx).to receive(:when_destroy_set?).and_yield
      expect { nx.before_run }.to hop("destroy")
    end

    it "does not hop to destroy if already in the destroy state" do
      expect(nx).to receive(:when_destroy_set?).and_yield
      expect(nx.strand).to receive(:label).and_return("destroy")
      expect { nx.before_run }.not_to hop("destroy")
    end

    it "stops billing before hops to destroy" do
      expect(nx).to receive(:when_destroy_set?).and_yield
      expect(vm.active_billing_record).to receive(:finalize)
      assigned_adr = instance_double(AssignedVmAddress)
      expect(vm).to receive(:assigned_vm_address).and_return(assigned_adr)
      expect(assigned_adr).to receive(:active_billing_record).and_return(instance_double(BillingRecord)).at_least(:once)
      expect(assigned_adr.active_billing_record).to receive(:finalize)
      expect { nx.before_run }.to hop("destroy")
    end

    it "hops to destroy if billing record is not found" do
      expect(nx).to receive(:when_destroy_set?).and_yield
      expect(vm).to receive(:active_billing_record).and_return(nil)
      expect(vm).to receive(:assigned_vm_address).and_return(nil)
      expect { nx.before_run }.to hop("destroy")
    end

    it "hops to destroy if billing record is not found for ipv4" do
      expect(nx).to receive(:when_destroy_set?).and_yield
      expect(vm.active_billing_record).to receive(:finalize)
      assigned_adr = instance_double(AssignedVmAddress)
      expect(vm).to receive(:assigned_vm_address).and_return(assigned_adr)
      expect(assigned_adr).to receive(:active_billing_record).and_return(nil)

      expect { nx.before_run }.to hop("destroy")
    end
  end

  describe "#wait" do
    it "naps when nothing to do" do
      expect { nx.wait }.to nap(30)
    end

    it "hops to start_after_host_reboot when needed" do
      expect(nx).to receive(:when_start_after_host_reboot_set?).and_yield
      expect { nx.wait }.to hop("start_after_host_reboot")
    end
  end

  describe "#prevent_destroy" do
    it "registers a deadline and naps while preventing" do
      expect(nx).to receive(:register_deadline)
      expect { nx.prevent_destroy }.to nap(30)
    end
  end

  describe "#destroy" do
    before do
      st.stack.first["deadline_at"] = Time.now + 1
    end

    context "when has vm_host" do
      let(:sshable) { instance_double(Sshable) }
      let(:vm_host) { instance_double(VmHost, sshable: sshable) }

      before do
        expect(vm).to receive(:vm_host).and_return(vm_host)
        expect(vm).to receive(:update).with(display_state: "deleting")
        vol = instance_double(VmStorageVolume)
        dev = instance_double(StorageDevice)
        allow(vm_host).to receive(:storage_devices).and_return([dev])
        allow(dev).to receive(:available_storage_gib).and_return(100)
        allow(vol).to receive_messages(storage_device: dev, size_gib: 5)
        allow(vm).to receive(:vm_storage_volumes).and_return([vol])
      end

      it "absorbs an already deleted errors as a success" do
        expect(sshable).to receive(:cmd).with(/sudo.*systemctl.*stop.*#{nx.vm_name}/).and_raise(
          Sshable::SshError.new("stop", "", "Failed to stop #{nx.vm_name} Unit .* not loaded.", 1, nil)
        )
        expect(sshable).to receive(:cmd).with(/sudo.*systemctl.*stop.*#{nx.vm_name}-dnsmasq/).and_raise(
          Sshable::SshError.new("stop", "", "Failed to stop #{nx.vm_name} Unit .* not loaded.", 1, nil)
        )
        expect(sshable).to receive(:cmd).with(/sudo.*bin\/deletevm.rb.*#{nx.vm_name}/)
        expect(vm).to receive(:destroy).and_return(true)
        expect(vm_host.storage_devices.first).to receive(:update).with({available_storage_gib: 105})

        expect { nx.destroy }.to exit({"msg" => "vm deleted"})
      end

      it "raises other stop errors" do
        ex = Sshable::SshError.new("stop", "", "unknown error", 1, nil)
        expect(sshable).to receive(:cmd).with(/sudo.*systemctl.*stop.*#{nx.vm_name}/).and_raise(ex)

        expect { nx.destroy }.to raise_error ex
      end

      it "raises other stop-dnsmasq errors" do
        ex = Sshable::SshError.new("stop", "", "unknown error", 1, nil)
        expect(sshable).to receive(:cmd).with(/sudo.*systemctl.*stop.*#{nx.vm_name}/)
        expect(sshable).to receive(:cmd).with(/sudo.*systemctl.*stop.*#{nx.vm_name}-dnsmasq/).and_raise(ex)
        expect { nx.destroy }.to raise_error ex
      end

      it "deletes and pops when all commands are succeeded" do
        expect(sshable).to receive(:cmd).with(/sudo.*systemctl.*stop.*#{nx.vm_name}/)
        expect(sshable).to receive(:cmd).with(/sudo.*systemctl.*stop.*#{nx.vm_name}-dnsmasq/)
        expect(sshable).to receive(:cmd).with(/sudo.*bin\/deletevm.rb.*#{nx.vm_name}/)

        expect(vm).to receive(:destroy)
        expect(vm_host.storage_devices.first).to receive(:update).with({available_storage_gib: 105})

        expect { nx.destroy }.to exit({"msg" => "vm deleted"})
      end
    end

    it "prevents destroy if the semaphore set" do
      expect(nx).to receive(:when_prevent_destroy_set?).and_yield
      expect(Clog).to receive(:emit).with("Destroy prevented by the semaphore")
      expect { nx.destroy }.to hop("prevent_destroy")
    end

    it "detaches from nic" do
      nic = instance_double(Nic)
      expect(nic).to receive(:update).with(vm_id: nil)
      expect(nic).to receive(:incr_destroy)
      expect(vm).to receive(:nics).and_return([nic])
      expect(vm).to receive(:update).with(display_state: "deleting")
      expect(vm).to receive(:destroy)
      allow(vm).to receive(:vm_storage_volumes).and_return([])

      expect { nx.destroy }.to exit({"msg" => "vm deleted"})
    end
  end

  describe "#start_after_host_reboot" do
    let(:sshable) { instance_double(Sshable) }
    let(:vm_host) { instance_double(VmHost, sshable: sshable) }

    before do
      expect(vm).to receive(:vm_host).and_return(vm_host)
    end

    it "can start a vm after reboot" do
      expect(sshable).to receive(:cmd).with(
        /sudo host\/bin\/recreate-unpersisted \/vm\/vm[0-9a-z]+\/prep.json/,
        {stdin: /{"storage":{"vm.*_0":{"key":"key","init_vector":"iv","algorithm":"aes-256-gcm","auth_data":"somedata"}}}/}
      )
      expect(sshable).to receive(:cmd).with(/sudo systemctl start vm[0-9a-z]+/)
      expect(vm).to receive(:update).with(display_state: "starting")
      expect(vm).to receive(:update).with(display_state: "running")

      expect { nx.start_after_host_reboot }.to hop("wait")
    end
  end
end<|MERGE_RESOLUTION|>--- conflicted
+++ resolved
@@ -284,41 +284,15 @@
       ) { _1.id = vmh_id }
     }
 
-<<<<<<< HEAD
-    before do
-      allow(nx).to receive(:allocate).and_return(vmh_id)
-      allow(VmHost).to receive(:[]).with(vmh_id) { vmh }
-      allow(nx).to receive(:create_storage_volume_records)
-      allow(nx).to receive(:clear_stack_storage_volumes)
-      allow(vm).to receive(:update)
-=======
+    it "allocates the vm to a host with IPv4 address" do
+      address = Address.new(cidr: "0.0.0.0/30", routed_to_host_id: vmh_id)
+      assigned_address = AssignedVmAddress.new(ip: NetAddr::IPv4Net.parse("10.0.0.1"))
+
       expect(nx).to receive(:allocate).and_return(vmh_id)
       expect(nx).to receive(:allocate_storage_devices).and_return([])
       expect(nx).to receive(:create_storage_volume_records)
       expect(nx).to receive(:clear_stack_storage_volumes)
       expect(VmHost).to receive(:[]).with(vmh_id) { vmh }
-      expect(vm).to receive(:update) do |**args|
-        expect(args[:ephemeral_net6]).to match(/2a01:4f9:2b:35a:.*/)
-        expect(args[:vm_host_id]).to match vmh_id
-      end
-      expect(vm).to receive(:sshable).and_return(nil)
-
-      expect { nx.start }.to hop("create_unix_user")
->>>>>>> 9cf65be1
-    end
-
-    it "allocates the vm to a host with IPv4 address" do
-      address = Address.new(cidr: "0.0.0.0/30", routed_to_host_id: vmh_id)
-      assigned_address = AssignedVmAddress.new(ip: NetAddr::IPv4Net.parse("10.0.0.1"))
-
-      expect(nx).to receive(:allocate).and_return(vmh_id)
-<<<<<<< HEAD
-=======
-      expect(nx).to receive(:allocate_storage_devices).and_return([])
-      expect(nx).to receive(:create_storage_volume_records)
-      expect(nx).to receive(:clear_stack_storage_volumes)
-      expect(VmHost).to receive(:[]).with(vmh_id) { vmh }
->>>>>>> 9cf65be1
       expect(vmh).to receive(:ip4_random_vm_network).and_return(["0.0.0.0", address])
       expect(vm).to receive(:ip4_enabled).and_return(true).twice
       expect(AssignedVmAddress).to receive(:create_with_id).and_return(assigned_address)
@@ -330,8 +304,6 @@
     end
 
     it "fails if there is no ip address available but the vm is ip4 enabled" do
-<<<<<<< HEAD
-=======
       vmh_id = "46ca6ded-b056-4723-bd91-612959f52f6f"
       vmh = VmHost.new(
         net6: NetAddr.parse_net("2a01:4f9:2b:35a::/64"),
@@ -342,7 +314,6 @@
       expect(nx).to receive(:allocate_storage_devices).and_return([])
       expect(nx).to receive(:create_storage_volume_records).and_return(vmh_id)
       expect(VmHost).to receive(:[]).with(vmh_id) { vmh }
->>>>>>> 9cf65be1
       expect(vmh).to receive(:ip4_random_vm_network).and_return([nil, nil])
       expect(vm).to receive(:ip4_enabled).and_return(true).at_least(:once)
       expect { nx.start }.to raise_error(RuntimeError, /no ip4 addresses left/)
@@ -414,7 +385,6 @@
       sa = Sshable.create_with_id(host: "127.0.0.#{@host_index}")
       @host_index += 1
       host = VmHost.create(**args) { _1.id = sa.id }
-<<<<<<< HEAD
       StorageDevice.create_with_id(
         name: "DEFAULT",
         available_storage_gib: args[:available_storage_gib],
@@ -426,14 +396,6 @@
         allocation_weight: 100,
         vm_host_id: host.id
       ) { _1.id = SpdkInstallation.generate_uuid }
-=======
-      StorageDevice.create(
-        name: "nvme0",
-        available_storage_gib: args[:available_storage_gib],
-        total_storage_gib: args[:total_storage_gib],
-        vm_host_id: host.id
-      ) { _1.id = sa.id }
->>>>>>> 9cf65be1
       host
     end
 
@@ -475,11 +437,7 @@
 
     it "does not match if bdev_ubi is requested & no bdev_ubi enabled hosts are available" do
       new_host
-<<<<<<< HEAD
       expect(nx).to receive(:frame).and_return({
-=======
-      allow(nx).to receive(:frame).and_return({
->>>>>>> 9cf65be1
         "storage_volumes" => [{
           "use_bdev_ubi" => true,
           "size_gib" => 5
@@ -554,10 +512,8 @@
       expect(nx.allocate).to eq vmh.reload.id
       expect(vmh.used_cores).to eq(initial_vmh.used_cores + 1)
       expect(vmh.used_hugepages_1g).to eq(initial_vmh.used_hugepages_1g + 8)
-<<<<<<< HEAD
       expect(vmh.available_storage_gib).to eq(initial_vmh.available_storage_gib - 25)
       expect(vmh.storage_devices_dataset[name: "DEFAULT"].available_storage_gib).to eq(initial_vmh.available_storage_gib - 25)
-=======
     end
   end
 
@@ -621,7 +577,6 @@
       volumes = nx.allocate_storage_devices(vmh, storage_volumes)
       expect(volumes[0]["storage_device_id"]).not_to be_nil
       expect(volumes[0]["storage_device_id"]).to eq(volumes[1]["storage_device_id"])
->>>>>>> 9cf65be1
     end
   end
 
