# frozen_string_literal: true

require_relative "../../model/spec_helper"

RSpec.describe Prog::Test::VmGroup do
  subject(:vg_test) { described_class.new(described_class.assemble) }

  describe "#start" do
    it "hops to setup_vms" do
      expect { vg_test.start }.to hop("setup_vms")
    end
  end

  describe "#setup_vms" do
    it "hops to wait_children_ready" do
      expect(vg_test).to receive(:update_stack).and_call_original
      expect { vg_test.setup_vms }.to hop("wait_vms")
    end
  end

  describe "#wait_vms" do
    it "hops to verify_vms if vms are ready" do
      expect(vg_test).to receive(:frame).and_return({"vms" => ["111"]})
      expect(Vm).to receive(:[]).with("111").and_return(instance_double(Vm, display_state: "running"))
      expect { vg_test.wait_vms }.to hop("verify_vms")
    end

    it "naps if vms are not running" do
      expect(vg_test).to receive(:frame).and_return({"vms" => ["111"]})
      expect(Vm).to receive(:[]).with("111").and_return(instance_double(Vm, display_state: "creating"))
      expect { vg_test.wait_vms }.to nap(10)
    end
  end

<<<<<<< HEAD
  describe "#children_ready" do
    it "hops to wait_subtests" do
      vm = Vm.create_with_id(unix_user: "u", public_key: "k", name: "n", location: "l", boot_image: "i", family: "f", cores: 2)
      Sshable.create { _1.id = vm.id }
      expect(vg_test).to receive(:verify_storage_volumes)
      allow(vg_test).to receive(:frame).and_return({"vms" => [vm.id]})
      expect { vg_test.children_ready }.to hop("wait_subtests", "Test::VmGroup")
=======
  describe "#verify_vms" do
    it "runs tests for the first vm" do
      expect(vg_test).to receive(:frame).and_return({"vms" => ["111"]})
      expect { vg_test.verify_vms }.to hop("start", "Test::Vm")
>>>>>>> 48244c6f
    end

<<<<<<< HEAD
  describe "#verify_storage_volumes" do
    let(:sshable) { Sshable.create_with_id }
    let(:host) { VmHost.create(location: "x") { _1.id = sshable.id } }
    let(:vm) {
      Vm.create_with_id(unix_user: "x", public_key: "x", name: "x", family: "x", cores: 2, location: "x", boot_image: "x", vm_host_id: host.id)
    }

    before do
      allow(vg_test).to receive(:host).and_return(host)
      allow(host).to receive(:sshable).and_return(sshable)

      si = SpdkInstallation.create(
        version: "v1",
        allocation_weight: 100,
        vm_host_id: host.id
      ) { _1.id = host.id }
      dev_1 = StorageDevice.create(name: "nvme0",
        available_storage_gib: 100,
        total_storage_gib: 100,
        vm_host_id: host.id) { _1.id = StorageDevice.generate_uuid }
      dev_2 = StorageDevice.create(name: "DEFAULT",
        available_storage_gib: 100,
        total_storage_gib: 100,
        vm_host_id: host.id) { _1.id = host.id }
      [
        VmStorageVolume.create_with_id(
          vm_id: vm.id, size_gib: 5, disk_index: 0, boot: true,
          spdk_installation_id: si.id,
          storage_device_id: dev_1.id
        ),
        VmStorageVolume.create_with_id(
          vm_id: vm.id, size_gib: 15, disk_index: 1, boot: false,
          spdk_installation_id: si.id,
          storage_device_id: dev_2.id
        )
      ]
    end

    it "verifies sizes of all storage volumes" do
      allow(sshable).to receive(:cmd).with("sudo wc --bytes /var/storage/devices/nvme0/#{vm.inhost_name}/0/disk.raw").and_return("5368709120 /path\n")
      allow(sshable).to receive(:cmd).with("sudo wc --bytes /var/storage/#{vm.inhost_name}/1/disk.raw").and_return("16106127360 /path\n")
      expect { vg_test.verify_storage_volumes(vm) }.not_to raise_error
    end

    it "fails if file size is too small" do
      allow(sshable).to receive(:cmd).with("sudo wc --bytes /var/storage/devices/nvme0/#{vm.inhost_name}/0/disk.raw").and_return("5368709110 /path\n")
      expect { vg_test.verify_storage_volumes(vm) }.to raise_error RuntimeError
    end
  end

  describe "#wait_subtests" do
    it "hops to destroy_vms if children idle and not test_reboot" do
      expect(vg_test).to receive(:children_idle).and_return(true)
=======
    it "hops to destroy_resources if tests are done and not test_reboot" do
      expect(vg_test.strand).to receive(:retval).and_return({"msg" => "Verified VM!"})
>>>>>>> 48244c6f
      expect(vg_test).to receive(:frame).and_return({"test_reboot" => false})
      expect { vg_test.verify_vms }.to hop("destroy_resources")
    end

    it "hops to test_reboot if tests are done and test_reboot" do
      expect(vg_test.strand).to receive(:retval).and_return({"msg" => "Verified VM!"})
      expect(vg_test).to receive(:frame).and_return({"test_reboot" => true})
      expect { vg_test.verify_vms }.to hop("test_reboot")
    end
  end

  describe "#test_reboot" do
    it "hops to wait_reboot" do
      expect(vg_test).to receive(:vm_host).and_return(instance_double(VmHost)).twice
      expect(vg_test.vm_host).to receive(:incr_reboot).with(no_args)
      expect { vg_test.test_reboot }.to hop("wait_reboot")
    end
  end

  describe "#wait_reboot" do
    let(:st) { instance_double(Strand) }

    before do
      allow(vg_test).to receive(:vm_host).and_return(instance_double(VmHost))
      allow(vg_test.vm_host).to receive(:strand).and_return(st)
    end

    it "naps if strand is busy" do
      expect(st).to receive(:label).and_return("reboot")
      expect { vg_test.wait_reboot }.to nap(20)
    end

    it "runs vm tests if reboot done" do
      expect(st).to receive(:label).and_return("wait")
      expect(st).to receive(:semaphores).and_return([])
      expect { vg_test.wait_reboot }.to hop("verify_vms")
    end
  end

  describe "#destroy_resources" do
    it "hops to wait_resources_destroyed" do
      allow(vg_test).to receive(:frame).and_return({"vms" => ["vm_id"], "subnets" => ["subnet_id"]}).twice
      expect(Vm).to receive(:[]).with("vm_id").and_return(instance_double(Vm, incr_destroy: nil))
      expect(PrivateSubnet).to receive(:[]).with("subnet_id").and_return(instance_double(PrivateSubnet, incr_destroy: nil))
      expect { vg_test.destroy_resources }.to hop("wait_resources_destroyed")
    end
  end

  describe "#wait_resources_destroyed" do
    it "hops to finish if all resources are destroyed" do
      allow(vg_test).to receive(:frame).and_return({"vms" => ["vm_id"], "subnets" => ["subnet_id"]}).twice
      expect(Vm).to receive(:[]).with("vm_id").and_return(nil)
      expect(PrivateSubnet).to receive(:[]).with("subnet_id").and_return(nil)

      expect { vg_test.wait_resources_destroyed }.to hop("finish")
    end

    it "naps if all resources are not destroyed yet" do
      allow(vg_test).to receive(:frame).and_return({"vms" => ["vm_id"], "subnets" => ["subnet_id"]}).twice
      expect(Vm).to receive(:[]).with("vm_id").and_return(instance_double(Vm))
      expect { vg_test.wait_resources_destroyed }.to nap(5)
    end
  end

  describe "#finish" do
    it "exits" do
      project = Project.create_with_id(name: "project 1", provider: "hetzner")
      allow(vg_test).to receive(:frame).and_return({"project_id" => project.id})
      expect { vg_test.finish }.to exit({"msg" => "VmGroup tests finished!"})
    end
  end

  describe "#failed" do
    it "naps" do
      expect { vg_test.failed }.to nap(15)
    end
  end

<<<<<<< HEAD
  describe "#host" do
    it "returns the host" do
      sshable = Sshable.create_with_id
      host = VmHost.create(location: "A") { _1.id = sshable.id }
      expect(vg_test.host).to eq(host)
=======
  describe "#vm_host" do
    it "returns first VM's host" do
      sshable = Sshable.create_with_id
      vm_host = VmHost.create(location: "A") { _1.id = sshable.id }
      vm = Vm.create_with_id(unix_user: "root", public_key: "", name: "xyz", location: "a", boot_image: "b", family: "z", cores: 1, vm_host_id: vm_host.id)
      expect(vg_test).to receive(:frame).and_return({"vms" => [vm.id]})
      expect(vg_test.vm_host).to eq(vm_host)
>>>>>>> 48244c6f
    end
  end
end<|MERGE_RESOLUTION|>--- conflicted
+++ resolved
@@ -32,7 +32,6 @@
     end
   end
 
-<<<<<<< HEAD
   describe "#children_ready" do
     it "hops to wait_subtests" do
       vm = Vm.create_with_id(unix_user: "u", public_key: "k", name: "n", location: "l", boot_image: "i", family: "f", cores: 2)
@@ -40,15 +39,16 @@
       expect(vg_test).to receive(:verify_storage_volumes)
       allow(vg_test).to receive(:frame).and_return({"vms" => [vm.id]})
       expect { vg_test.children_ready }.to hop("wait_subtests", "Test::VmGroup")
-=======
+    end
+  end
+
   describe "#verify_vms" do
     it "runs tests for the first vm" do
       expect(vg_test).to receive(:frame).and_return({"vms" => ["111"]})
       expect { vg_test.verify_vms }.to hop("start", "Test::Vm")
->>>>>>> 48244c6f
-    end
-
-<<<<<<< HEAD
+    end
+  end
+
   describe "#verify_storage_volumes" do
     let(:sshable) { Sshable.create_with_id }
     let(:host) { VmHost.create(location: "x") { _1.id = sshable.id } }
@@ -102,10 +102,10 @@
   describe "#wait_subtests" do
     it "hops to destroy_vms if children idle and not test_reboot" do
       expect(vg_test).to receive(:children_idle).and_return(true)
-=======
+    end
+
     it "hops to destroy_resources if tests are done and not test_reboot" do
       expect(vg_test.strand).to receive(:retval).and_return({"msg" => "Verified VM!"})
->>>>>>> 48244c6f
       expect(vg_test).to receive(:frame).and_return({"test_reboot" => false})
       expect { vg_test.verify_vms }.to hop("destroy_resources")
     end
@@ -184,13 +184,14 @@
     end
   end
 
-<<<<<<< HEAD
   describe "#host" do
     it "returns the host" do
       sshable = Sshable.create_with_id
       host = VmHost.create(location: "A") { _1.id = sshable.id }
       expect(vg_test.host).to eq(host)
-=======
+    end
+  end
+
   describe "#vm_host" do
     it "returns first VM's host" do
       sshable = Sshable.create_with_id
@@ -198,7 +199,6 @@
       vm = Vm.create_with_id(unix_user: "root", public_key: "", name: "xyz", location: "a", boot_image: "b", family: "z", cores: 1, vm_host_id: vm_host.id)
       expect(vg_test).to receive(:frame).and_return({"vms" => [vm.id]})
       expect(vg_test.vm_host).to eq(vm_host)
->>>>>>> 48244c6f
     end
   end
 end