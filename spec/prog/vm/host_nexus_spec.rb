--- conflicted
+++ resolved
@@ -133,12 +133,8 @@
       allow(vm_host).to receive(:id).and_return(host.id)
       expect(vm_host).to receive(:update).with(total_mem_gib: 1)
       expect(vm_host).to receive(:update).with(arch: "arm64")
-<<<<<<< HEAD
-      expect(vm_host).to receive(:update).with(total_cores: 4, total_cpus: 5, total_dies: 3, total_sockets: 2)
-=======
       expect(vm_host).to receive(:update).with(total_cores: 4, total_cpus: 5, total_dies: 3, total_sockets: 2, used_cores: 1)
       expect(vm_host).to receive(:update).with(total_storage_gib: 300, available_storage_gib: 500)
->>>>>>> 48244c6f
       expect(nx).to receive(:reap).and_return([
         instance_double(Strand, prog: "LearnMemory", exitval: {"mem_gib" => 1}),
         instance_double(Strand, prog: "LearnArch", exitval: {"arch" => "arm64"}),
