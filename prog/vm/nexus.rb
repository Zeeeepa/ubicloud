--- conflicted
+++ resolved
@@ -13,12 +13,8 @@
   def self.assemble(public_key, project_id, name: nil, size: "standard-2",
     unix_user: "ubi", location: "hetzner-hel1", boot_image: "ubuntu-jammy",
     private_subnet_id: nil, nic_id: nil, storage_volumes: nil, boot_disk_index: 0,
-<<<<<<< HEAD
-    enable_ip4: false, pool_id: nil, arch: "x64", distinct_storage_devices: false)
-=======
     enable_ip4: false, pool_id: nil, arch: "x64", allow_only_ssh: false, swap_size_bytes: nil,
     distinct_storage_devices: false)
->>>>>>> 48244c6f
 
     unless (project = Project[project_id])
       fail "No existing project"
@@ -105,10 +101,7 @@
         label: "start",
         stack: [{
           "storage_volumes" => storage_volumes.map { |v| v.transform_keys(&:to_s) },
-<<<<<<< HEAD
-=======
           "swap_size_bytes" => swap_size_bytes,
->>>>>>> 48244c6f
           "distinct_storage_devices" => distinct_storage_devices
         }]
       ) { _1.id = vm.id }
@@ -176,50 +169,6 @@
 
   def allocation_dataset
     requires_bdev_ubi = frame["storage_volumes"].any? { |v| v["use_bdev_ubi"] }
-<<<<<<< HEAD
-
-    # Currently, github runners require btrfs if not using bdev_ubi. We will use
-    # ext4 for hosts with bdev_ubi installation. So, we make sure we don't
-    # schedule disks on a bdev_ubi enabled host if bdev_ubi is not used.
-    #
-    # YYY: revisit this check after migrating away from btrfs, or having some
-    # direct way to check for filesystem type.
-    version_qualifier = requires_bdev_ubi ? "like '%ubi%'" : "not like '%ubi%'"
-    spdk_where_clause = "AND id in (select vm_host_id from spdk_installation where version #{version_qualifier} and allocation_weight > 0)"
-    spdk_where_clause = requires_bdev_ubi ? "AND id in (select vm_host_id from spdk_installation where version like '%ubi%' and allocation_weight > 0)" : ""
-
-    # YYY: Although when the following WHERE clauses return true then disks can
-    # be allocated, but there are edge cases where disks can be allocated, but
-    # the following WHERE clauses return false. Improve them.
-    max_storage_gib = frame["storage_volumes"].map { |v| v["size_gib"] }.max
-    total_storage_gib = frame["storage_volumes"].sum { |v| v["size_gib"] }
-    n_volumes = frame["storage_volumes"].length
-
-    disks_can_fit_on_distinct_devices = "(SELECT count(*) FROM storage_device WHERE " \
-          "storage_device.enabled AND storage_device.vm_host_id = vm_host.id AND " \
-          "storage_device.available_storage_gib >= #{max_storage_gib}) >= #{n_volumes}"
-
-    all_disks_can_fit_a_single_device = "(SELECT max(available_storage_gib) FROM storage_device WHERE " \
-    "storage_device.enabled AND storage_device.vm_host_id = vm_host.id) >= #{total_storage_gib}"
-
-    device_where_clause = frame["distinct_storage_devices"] ?
-        "AND #{disks_can_fit_on_distinct_devices}" :
-        "AND (#{disks_can_fit_on_distinct_devices} OR #{all_disks_can_fit_a_single_device})"
-
-    DB[<<SQL, vm.cores, vm.mem_gib_ratio, vm.mem_gib, vm.location, vm.arch]
-
-SELECT *, vm_host.total_mem_gib / vm_host.total_cores AS mem_ratio
-FROM vm_host
-WHERE vm_host.used_cores + ? < least(vm_host.total_cores, vm_host.total_mem_gib / ?)
-AND vm_host.used_hugepages_1g + ? < vm_host.total_hugepages_1g
-AND vm_host.allocation_state = 'accepting'
-AND vm_host.location = ?
-AND vm_host.arch = ?
-#{spdk_where_clause}
-#{device_where_clause}
-ORDER BY mem_ratio, used_cores
-SQL
-=======
     spdk_where_clause = requires_bdev_ubi ? "AND id in (select vm_host_id from spdk_installation where version like '%ubi%' and allocation_weight > 0)" : ""
 
     total_storage_gib = frame["storage_volumes"].sum { |v| v["size_gib"] }
@@ -287,7 +236,6 @@
     SQL
 
     DB[device_allocation_query, vm.cores, vm.mem_gib_ratio, vm.mem_gib, vm.location, vm.arch]
->>>>>>> 48244c6f
   end
 
   def allocate
@@ -309,36 +257,11 @@
   end
 
   def allocate_storage_devices(vm_host, storage_volumes)
-<<<<<<< HEAD
-    devices = vm_host.storage_devices
-    device_index = 0
-
-    storage_volumes.map do |volume|
-      while device_index < devices.length &&
-          (!devices[device_index].enabled ||
-          devices[device_index].available_storage_gib < volume["size_gib"])
-        device_index += 1
-      end
-
-      fail "Storage device allocation failed" unless device_index < devices.length
-
-      # Allocate!
-      # YYY: handle concurrency
-      allocated_device = devices[device_index]
-      volume.update({"storage_device_id" => allocated_device.id})
-      allocated_device.update(available_storage_gib: allocated_device.available_storage_gib - volume["size_gib"])
-
-      # If we require distinct storage devices, then the next volume can't use
-      # this device. Therfore, skip it.
-      device_index += 1 if frame["distinct_storage_devices"]
-
-      volume
-=======
     DB.transaction do
       devices = vm_host.storage_devices_dataset.for_update.order_by(&:available_storage_gib).all
       device_index = 0
 
-      storage_volumes.sort_by{ _1["size_gib"]}.map do |volume|
+      storage_volumes.sort_by { _1["size_gib"] }.map do |volume|
         while device_index < devices.length &&
             (!devices[device_index].enabled ||
             devices[device_index].available_storage_gib < volume["size_gib"])
@@ -358,7 +281,6 @@
 
         volume
       end
->>>>>>> 48244c6f
     end
   end
 
@@ -386,11 +308,10 @@
         size_gib: volume["size_gib"],
         use_bdev_ubi: SpdkInstallation[spdk_installation_id].supports_bdev_ubi? && volume["boot"],
         skip_sync: volume["skip_sync"],
-        storage_device_id: volume["storage_device_id"],
         disk_index: disk_index,
         key_encryption_key_1_id: key_encryption_key&.id,
         spdk_installation_id: spdk_installation_id,
-        storage_device_id: volume["storage_device_id"],
+        storage_device_id: volume["storage_device_id"]
       )
     end
   end
