--- conflicted
+++ resolved
@@ -23,11 +23,7 @@
     @use_bdev_ubi = params["use_bdev_ubi"] || false
     @skip_sync = params["skip_sync"] || false
     @image_path = vp.image_path(params["image"]) if params["image"]
-<<<<<<< HEAD
-    @device = (params["storage_device"] || DEFAULT_STORAGE_DEVICE)
-=======
     @device = params["storage_device"] || DEFAULT_STORAGE_DEVICE
->>>>>>> 48244c6f
 
     # Old VMs didn't have the spdk_version field. Fill that in with legacy
     # SPDK version for backward compatibility.
