--- conflicted
+++ resolved
@@ -2,15 +2,10 @@
   "devDependencies": {
     "@redocly/cli": "^1.19.0",
     "@stoplight/spectral-cli": "^6.11.1",
+    "openapi-format": "^1.21.2",
     "@tailwindcss/forms": "^0.5.7",
-<<<<<<< HEAD
-    "@tailwindcss/typography": "^0.5.13",
-    "openapi-format": "^1.21.2",
-    "tailwindcss": "^3.4.7"
-=======
     "@tailwindcss/typography": "^0.5.14",
     "tailwindcss": "^3.4.10"
->>>>>>> c6a4b761
   },
   "scripts": {
     "dev": "npx tailwindcss -o assets/css/app.css",
